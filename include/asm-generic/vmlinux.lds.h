/*
 * Helper macros to support writing architecture specific
 * linker scripts.
 *
 * A minimal linker scripts has following content:
 * [This is a sample, architectures may have special requiriements]
 *
 * OUTPUT_FORMAT(...)
 * OUTPUT_ARCH(...)
 * ENTRY(...)
 * SECTIONS
 * {
 *	. = START;
 *	__init_begin = .;
 *	HEAD_TEXT_SECTION
 *	INIT_TEXT_SECTION(PAGE_SIZE)
 *	INIT_DATA_SECTION(...)
 *	PERCPU_SECTION(CACHELINE_SIZE)
 *	__init_end = .;
 *
 *	_stext = .;
 *	TEXT_SECTION = 0
 *	_etext = .;
 *
 *      _sdata = .;
 *	RO_DATA_SECTION(PAGE_SIZE)
 *	RW_DATA_SECTION(...)
 *	_edata = .;
 *
 *	EXCEPTION_TABLE(...)
 *	NOTES
 *
 *	BSS_SECTION(0, 0, 0)
 *	_end = .;
 *
 *	STABS_DEBUG
 *	DWARF_DEBUG
 *
 *	DISCARDS		// must be the last
 * }
 *
 * [__init_begin, __init_end] is the init section that may be freed after init
 * [_stext, _etext] is the text section
 * [_sdata, _edata] is the data section
 *
 * Some of the included output section have their own set of constants.
 * Examples are: [__initramfs_start, __initramfs_end] for initramfs and
 *               [__nosave_begin, __nosave_end] for the nosave data
 */

#ifndef LOAD_OFFSET
#define LOAD_OFFSET 0
#endif

#ifndef SYMBOL_PREFIX
#define VMLINUX_SYMBOL(sym) sym
#else
#define PASTE2(x,y) x##y
#define PASTE(x,y) PASTE2(x,y)
#define VMLINUX_SYMBOL(sym) PASTE(SYMBOL_PREFIX, sym)
#endif

/* Align . to a 8 byte boundary equals to maximum function alignment. */
#define ALIGN_FUNCTION()  . = ALIGN(8)

/*
 * Align to a 32 byte boundary equal to the
 * alignment gcc 4.5 uses for a struct
 */
#define STRUCT_ALIGNMENT 32
#define STRUCT_ALIGN() . = ALIGN(STRUCT_ALIGNMENT)

/* The actual configuration determine if the init/exit sections
 * are handled as text/data or they can be discarded (which
 * often happens at runtime)
 */
#ifdef CONFIG_HOTPLUG
#define DEV_KEEP(sec)    *(.dev##sec)
#define DEV_DISCARD(sec)
#else
#define DEV_KEEP(sec)
#define DEV_DISCARD(sec) *(.dev##sec)
#endif

#ifdef CONFIG_HOTPLUG_CPU
#define CPU_KEEP(sec)    *(.cpu##sec)
#define CPU_DISCARD(sec)
#else
#define CPU_KEEP(sec)
#define CPU_DISCARD(sec) *(.cpu##sec)
#endif

#if defined(CONFIG_MEMORY_HOTPLUG)
#define MEM_KEEP(sec)    *(.mem##sec)
#define MEM_DISCARD(sec)
#else
#define MEM_KEEP(sec)
#define MEM_DISCARD(sec) *(.mem##sec)
#endif

#ifdef CONFIG_FTRACE_MCOUNT_RECORD
#define MCOUNT_REC()	. = ALIGN(8);				\
			VMLINUX_SYMBOL(__start_mcount_loc) = .; \
			*(__mcount_loc)				\
			VMLINUX_SYMBOL(__stop_mcount_loc) = .;
#else
#define MCOUNT_REC()
#endif

#ifdef CONFIG_TRACE_BRANCH_PROFILING
#define LIKELY_PROFILE()	VMLINUX_SYMBOL(__start_annotated_branch_profile) = .; \
				*(_ftrace_annotated_branch)			      \
				VMLINUX_SYMBOL(__stop_annotated_branch_profile) = .;
#else
#define LIKELY_PROFILE()
#endif

#ifdef CONFIG_PROFILE_ALL_BRANCHES
#define BRANCH_PROFILE()	VMLINUX_SYMBOL(__start_branch_profile) = .;   \
				*(_ftrace_branch)			      \
				VMLINUX_SYMBOL(__stop_branch_profile) = .;
#else
#define BRANCH_PROFILE()
#endif

#ifdef CONFIG_EVENT_TRACING
#define FTRACE_EVENTS()	. = ALIGN(8);					\
			VMLINUX_SYMBOL(__start_ftrace_events) = .;	\
			*(_ftrace_events)				\
			VMLINUX_SYMBOL(__stop_ftrace_events) = .;
#else
#define FTRACE_EVENTS()
#endif

#ifdef CONFIG_TRACING
#define TRACE_PRINTKS() VMLINUX_SYMBOL(__start___trace_bprintk_fmt) = .;      \
			 *(__trace_printk_fmt) /* Trace_printk fmt' pointer */ \
			 VMLINUX_SYMBOL(__stop___trace_bprintk_fmt) = .;
#else
#define TRACE_PRINTKS()
#endif

#ifdef CONFIG_FTRACE_SYSCALLS
#define TRACE_SYSCALLS() . = ALIGN(8);					\
			 VMLINUX_SYMBOL(__start_syscalls_metadata) = .;	\
			 *(__syscalls_metadata)				\
			 VMLINUX_SYMBOL(__stop_syscalls_metadata) = .;
#else
#define TRACE_SYSCALLS()
#endif

#ifdef CONFIG_CLKSRC_OF
#define CLKSRC_OF_TABLES() . = ALIGN(8);				\
			   VMLINUX_SYMBOL(__clksrc_of_table) = .;	\
			   *(__clksrc_of_table)				\
			   *(__clksrc_of_table_end)
#else
#define CLKSRC_OF_TABLES()
#endif

#ifdef CONFIG_IRQCHIP
#define IRQCHIP_OF_MATCH_TABLE()					\
	. = ALIGN(8);							\
	VMLINUX_SYMBOL(__irqchip_begin) = .;				\
	*(__irqchip_of_table)		  				\
	*(__irqchip_of_end)
#else
#define IRQCHIP_OF_MATCH_TABLE()
#endif

#ifdef CONFIG_COMMON_CLK
#define CLK_OF_TABLES() . = ALIGN(8);				\
			VMLINUX_SYMBOL(__clk_of_table) = .;	\
			*(__clk_of_table)			\
			*(__clk_of_table_end)
#else
#define CLK_OF_TABLES()
#endif

#define KERNEL_DTB()							\
	STRUCT_ALIGN();							\
	VMLINUX_SYMBOL(__dtb_start) = .;				\
	*(.dtb.init.rodata)						\
	VMLINUX_SYMBOL(__dtb_end) = .;

/* .data section */
#define DATA_DATA							\
	*(.data)							\
	*(.ref.data)							\
	*(.data..shared_aligned) /* percpu related */			\
	DEV_KEEP(init.data)						\
	DEV_KEEP(exit.data)						\
	CPU_KEEP(init.data)						\
	CPU_KEEP(exit.data)						\
	MEM_KEEP(init.data)						\
	MEM_KEEP(exit.data)						\
	*(.data.unlikely)						\
	STRUCT_ALIGN();							\
	*(__tracepoints)						\
	/* implement dynamic printk debug */				\
	. = ALIGN(8);                                                   \
	VMLINUX_SYMBOL(__start___jump_table) = .;                       \
	*(__jump_table)                                                 \
	VMLINUX_SYMBOL(__stop___jump_table) = .;                        \
	. = ALIGN(8);							\
	VMLINUX_SYMBOL(__start___verbose) = .;                          \
	*(__verbose)                                                    \
	VMLINUX_SYMBOL(__stop___verbose) = .;				\
	LIKELY_PROFILE()		       				\
	BRANCH_PROFILE()						\
	TRACE_PRINTKS()

/*
 * Data section helpers
 */
#define NOSAVE_DATA							\
	. = ALIGN(PAGE_SIZE);						\
	VMLINUX_SYMBOL(__nosave_begin) = .;				\
	*(.data..nosave)						\
	. = ALIGN(PAGE_SIZE);						\
	VMLINUX_SYMBOL(__nosave_end) = .;

#define PAGE_ALIGNED_DATA(page_align)					\
	. = ALIGN(page_align);						\
	*(.data..page_aligned)

#define READ_MOSTLY_DATA(align)						\
	. = ALIGN(align);						\
	*(.data..read_mostly)						\
	. = ALIGN(align);

#define CACHELINE_ALIGNED_DATA(align)					\
	. = ALIGN(align);						\
	*(.data..cacheline_aligned)

#define INIT_TASK_DATA(align)						\
	. = ALIGN(align);						\
	*(.data..init_task)

/*
 * Read only Data
 */
#define RO_DATA_SECTION(align)						\
	. = ALIGN((align));						\
	.rodata           : AT(ADDR(.rodata) - LOAD_OFFSET) {		\
		VMLINUX_SYMBOL(__start_rodata) = .;			\
		*(.rodata) *(.rodata.*)					\
		*(__vermagic)		/* Kernel version magic */	\
		. = ALIGN(8);						\
		VMLINUX_SYMBOL(__start___tracepoints_ptrs) = .;		\
		*(__tracepoints_ptrs)	/* Tracepoints: pointer array */\
		VMLINUX_SYMBOL(__stop___tracepoints_ptrs) = .;		\
		*(__tracepoints_strings)/* Tracepoints: strings */	\
	}								\
									\
	.rodata1          : AT(ADDR(.rodata1) - LOAD_OFFSET) {		\
		*(.rodata1)						\
	}								\
									\
	BUG_TABLE							\
									\
	/* PCI quirks */						\
	.pci_fixup        : AT(ADDR(.pci_fixup) - LOAD_OFFSET) {	\
		VMLINUX_SYMBOL(__start_pci_fixups_early) = .;		\
		*(.pci_fixup_early)					\
		VMLINUX_SYMBOL(__end_pci_fixups_early) = .;		\
		VMLINUX_SYMBOL(__start_pci_fixups_header) = .;		\
		*(.pci_fixup_header)					\
		VMLINUX_SYMBOL(__end_pci_fixups_header) = .;		\
		VMLINUX_SYMBOL(__start_pci_fixups_final) = .;		\
		*(.pci_fixup_final)					\
		VMLINUX_SYMBOL(__end_pci_fixups_final) = .;		\
		VMLINUX_SYMBOL(__start_pci_fixups_enable) = .;		\
		*(.pci_fixup_enable)					\
		VMLINUX_SYMBOL(__end_pci_fixups_enable) = .;		\
		VMLINUX_SYMBOL(__start_pci_fixups_resume) = .;		\
		*(.pci_fixup_resume)					\
		VMLINUX_SYMBOL(__end_pci_fixups_resume) = .;		\
		VMLINUX_SYMBOL(__start_pci_fixups_resume_early) = .;	\
		*(.pci_fixup_resume_early)				\
		VMLINUX_SYMBOL(__end_pci_fixups_resume_early) = .;	\
		VMLINUX_SYMBOL(__start_pci_fixups_suspend) = .;		\
		*(.pci_fixup_suspend)					\
		VMLINUX_SYMBOL(__end_pci_fixups_suspend) = .;		\
	}								\
									\
	/* Built-in firmware blobs */					\
	.builtin_fw        : AT(ADDR(.builtin_fw) - LOAD_OFFSET) {	\
		VMLINUX_SYMBOL(__start_builtin_fw) = .;			\
		*(.builtin_fw)						\
		VMLINUX_SYMBOL(__end_builtin_fw) = .;			\
	}								\
									\
	/* RapidIO route ops */						\
	.rio_ops        : AT(ADDR(.rio_ops) - LOAD_OFFSET) {		\
		VMLINUX_SYMBOL(__start_rio_switch_ops) = .;		\
		*(.rio_switch_ops)					\
		VMLINUX_SYMBOL(__end_rio_switch_ops) = .;		\
	}								\
									\
	TRACEDATA							\
									\
	/* Kernel symbol table: Normal symbols */			\
	__ksymtab         : AT(ADDR(__ksymtab) - LOAD_OFFSET) {		\
		VMLINUX_SYMBOL(__start___ksymtab) = .;			\
		*(SORT(___ksymtab+*))					\
		VMLINUX_SYMBOL(__stop___ksymtab) = .;			\
	}								\
									\
	/* Kernel symbol table: GPL-only symbols */			\
	__ksymtab_gpl     : AT(ADDR(__ksymtab_gpl) - LOAD_OFFSET) {	\
		VMLINUX_SYMBOL(__start___ksymtab_gpl) = .;		\
		*(SORT(___ksymtab_gpl+*))				\
		VMLINUX_SYMBOL(__stop___ksymtab_gpl) = .;		\
	}								\
									\
	/* Kernel symbol table: Normal unused symbols */		\
	__ksymtab_unused  : AT(ADDR(__ksymtab_unused) - LOAD_OFFSET) {	\
		VMLINUX_SYMBOL(__start___ksymtab_unused) = .;		\
		*(SORT(___ksymtab_unused+*))				\
		VMLINUX_SYMBOL(__stop___ksymtab_unused) = .;		\
	}								\
									\
	/* Kernel symbol table: GPL-only unused symbols */		\
	__ksymtab_unused_gpl : AT(ADDR(__ksymtab_unused_gpl) - LOAD_OFFSET) { \
		VMLINUX_SYMBOL(__start___ksymtab_unused_gpl) = .;	\
		*(SORT(___ksymtab_unused_gpl+*))			\
		VMLINUX_SYMBOL(__stop___ksymtab_unused_gpl) = .;	\
	}								\
									\
	/* Kernel symbol table: GPL-future-only symbols */		\
	__ksymtab_gpl_future : AT(ADDR(__ksymtab_gpl_future) - LOAD_OFFSET) { \
		VMLINUX_SYMBOL(__start___ksymtab_gpl_future) = .;	\
		*(SORT(___ksymtab_gpl_future+*))			\
		VMLINUX_SYMBOL(__stop___ksymtab_gpl_future) = .;	\
	}								\
									\
	/* Kernel symbol table: Normal symbols */			\
	__kcrctab         : AT(ADDR(__kcrctab) - LOAD_OFFSET) {		\
		VMLINUX_SYMBOL(__start___kcrctab) = .;			\
		*(SORT(___kcrctab+*))					\
		VMLINUX_SYMBOL(__stop___kcrctab) = .;			\
	}								\
									\
	/* Kernel symbol table: GPL-only symbols */			\
	__kcrctab_gpl     : AT(ADDR(__kcrctab_gpl) - LOAD_OFFSET) {	\
		VMLINUX_SYMBOL(__start___kcrctab_gpl) = .;		\
		*(SORT(___kcrctab_gpl+*))				\
		VMLINUX_SYMBOL(__stop___kcrctab_gpl) = .;		\
	}								\
									\
	/* Kernel symbol table: Normal unused symbols */		\
	__kcrctab_unused  : AT(ADDR(__kcrctab_unused) - LOAD_OFFSET) {	\
		VMLINUX_SYMBOL(__start___kcrctab_unused) = .;		\
		*(SORT(___kcrctab_unused+*))				\
		VMLINUX_SYMBOL(__stop___kcrctab_unused) = .;		\
	}								\
									\
	/* Kernel symbol table: GPL-only unused symbols */		\
	__kcrctab_unused_gpl : AT(ADDR(__kcrctab_unused_gpl) - LOAD_OFFSET) { \
		VMLINUX_SYMBOL(__start___kcrctab_unused_gpl) = .;	\
		*(SORT(___kcrctab_unused_gpl+*))			\
		VMLINUX_SYMBOL(__stop___kcrctab_unused_gpl) = .;	\
	}								\
									\
	/* Kernel symbol table: GPL-future-only symbols */		\
	__kcrctab_gpl_future : AT(ADDR(__kcrctab_gpl_future) - LOAD_OFFSET) { \
		VMLINUX_SYMBOL(__start___kcrctab_gpl_future) = .;	\
		*(SORT(___kcrctab_gpl_future+*))			\
		VMLINUX_SYMBOL(__stop___kcrctab_gpl_future) = .;	\
	}								\
									\
	/* Kernel symbol table: strings */				\
        __ksymtab_strings : AT(ADDR(__ksymtab_strings) - LOAD_OFFSET) {	\
		*(__ksymtab_strings)					\
	}								\
									\
	/* __*init sections */						\
	__init_rodata : AT(ADDR(__init_rodata) - LOAD_OFFSET) {		\
		*(.ref.rodata)						\
		DEV_KEEP(init.rodata)					\
		DEV_KEEP(exit.rodata)					\
		CPU_KEEP(init.rodata)					\
		CPU_KEEP(exit.rodata)					\
		MEM_KEEP(init.rodata)					\
		MEM_KEEP(exit.rodata)					\
	}								\
									\
	/* Built-in module parameters. */				\
	__param : AT(ADDR(__param) - LOAD_OFFSET) {			\
		VMLINUX_SYMBOL(__start___param) = .;			\
		*(__param)						\
		VMLINUX_SYMBOL(__stop___param) = .;			\
	}								\
									\
	/* Built-in module versions. */					\
	__modver : AT(ADDR(__modver) - LOAD_OFFSET) {			\
		VMLINUX_SYMBOL(__start___modver) = .;			\
		*(__modver)						\
		VMLINUX_SYMBOL(__stop___modver) = .;			\
		. = ALIGN((align));					\
		VMLINUX_SYMBOL(__end_rodata) = .;			\
	}								\
	. = ALIGN((align));

/* RODATA & RO_DATA provided for backward compatibility.
 * All archs are supposed to use RO_DATA() */
#define RODATA          RO_DATA_SECTION(4096)
#define RO_DATA(align)  RO_DATA_SECTION(align)

#define SECURITY_INIT							\
	.security_initcall.init : AT(ADDR(.security_initcall.init) - LOAD_OFFSET) { \
		VMLINUX_SYMBOL(__security_initcall_start) = .;		\
		*(.security_initcall.init) 				\
		VMLINUX_SYMBOL(__security_initcall_end) = .;		\
	}

/* .text section. Map to function alignment to avoid address changes
 * during second ld run in second ld pass when generating System.map */
#define TEXT_TEXT							\
		ALIGN_FUNCTION();					\
		*(.text.hot)						\
		*(.text)						\
		*(.ref.text)						\
	DEV_KEEP(init.text)						\
	DEV_KEEP(exit.text)						\
	CPU_KEEP(init.text)						\
	CPU_KEEP(exit.text)						\
	MEM_KEEP(init.text)						\
	MEM_KEEP(exit.text)						\
		*(.text.unlikely)


/* sched.text is aling to function alignment to secure we have same
 * address even at second ld pass when generating System.map */
#define SCHED_TEXT							\
		ALIGN_FUNCTION();					\
		VMLINUX_SYMBOL(__sched_text_start) = .;			\
		*(.sched.text)						\
		VMLINUX_SYMBOL(__sched_text_end) = .;

/* spinlock.text is aling to function alignment to secure we have same
 * address even at second ld pass when generating System.map */
#define LOCK_TEXT							\
		ALIGN_FUNCTION();					\
		VMLINUX_SYMBOL(__lock_text_start) = .;			\
		*(.spinlock.text)					\
		VMLINUX_SYMBOL(__lock_text_end) = .;

#define KPROBES_TEXT							\
		ALIGN_FUNCTION();					\
		VMLINUX_SYMBOL(__kprobes_text_start) = .;		\
		*(.kprobes.text)					\
		VMLINUX_SYMBOL(__kprobes_text_end) = .;

#define ENTRY_TEXT							\
		ALIGN_FUNCTION();					\
		VMLINUX_SYMBOL(__entry_text_start) = .;			\
		*(.entry.text)						\
		VMLINUX_SYMBOL(__entry_text_end) = .;

#ifdef CONFIG_FUNCTION_GRAPH_TRACER
#define IRQENTRY_TEXT							\
		ALIGN_FUNCTION();					\
		VMLINUX_SYMBOL(__irqentry_text_start) = .;		\
		*(.irqentry.text)					\
		VMLINUX_SYMBOL(__irqentry_text_end) = .;
#else
#define IRQENTRY_TEXT
#endif

/* Section used for early init (in .S files) */
#define HEAD_TEXT  *(.head.text)

#define HEAD_TEXT_SECTION							\
	.head.text : AT(ADDR(.head.text) - LOAD_OFFSET) {		\
		HEAD_TEXT						\
	}

/*
 * Exception table
 */
#define EXCEPTION_TABLE(align)						\
	. = ALIGN(align);						\
	__ex_table : AT(ADDR(__ex_table) - LOAD_OFFSET) {		\
		VMLINUX_SYMBOL(__start___ex_table) = .;			\
		*(__ex_table)						\
		VMLINUX_SYMBOL(__stop___ex_table) = .;			\
	}

/*
 * Init task
 */
#define INIT_TASK_DATA_SECTION(align)					\
	. = ALIGN(align);						\
	.data..init_task :  AT(ADDR(.data..init_task) - LOAD_OFFSET) {	\
		INIT_TASK_DATA(align)					\
	}

#ifdef CONFIG_CONSTRUCTORS
#define KERNEL_CTORS()	. = ALIGN(8);			   \
			VMLINUX_SYMBOL(__ctors_start) = .; \
			*(.ctors)			   \
			VMLINUX_SYMBOL(__ctors_end) = .;
#else
#define KERNEL_CTORS()
#endif

/* init and exit section handling */
#define INIT_DATA							\
	*(.init.data)							\
	DEV_DISCARD(init.data)						\
	CPU_DISCARD(init.data)						\
	MEM_DISCARD(init.data)						\
	KERNEL_CTORS()							\
	MCOUNT_REC()							\
	*(.init.rodata)							\
	FTRACE_EVENTS()							\
	TRACE_SYSCALLS()						\
	DEV_DISCARD(init.rodata)					\
	CPU_DISCARD(init.rodata)					\
	MEM_DISCARD(init.rodata)					\
<<<<<<< HEAD
	CLK_OF_TABLES()							\
	KERNEL_DTB()
=======
	CLKSRC_OF_TABLES()						\
	KERNEL_DTB()							\
	IRQCHIP_OF_MATCH_TABLE()
>>>>>>> 3b1209e7

#define INIT_TEXT							\
	*(.init.text)							\
	DEV_DISCARD(init.text)						\
	CPU_DISCARD(init.text)						\
	MEM_DISCARD(init.text)

#define EXIT_DATA							\
	*(.exit.data)							\
	DEV_DISCARD(exit.data)						\
	DEV_DISCARD(exit.rodata)					\
	CPU_DISCARD(exit.data)						\
	CPU_DISCARD(exit.rodata)					\
	MEM_DISCARD(exit.data)						\
	MEM_DISCARD(exit.rodata)

#define EXIT_TEXT							\
	*(.exit.text)							\
	DEV_DISCARD(exit.text)						\
	CPU_DISCARD(exit.text)						\
	MEM_DISCARD(exit.text)

#define EXIT_CALL							\
	*(.exitcall.exit)

/*
 * bss (Block Started by Symbol) - uninitialized data
 * zeroed during startup
 */
#define SBSS(sbss_align)						\
	. = ALIGN(sbss_align);						\
	.sbss : AT(ADDR(.sbss) - LOAD_OFFSET) {				\
		*(.sbss)						\
		*(.scommon)						\
	}

/*
 * Allow archectures to redefine BSS_FIRST_SECTIONS to add extra
 * sections to the front of bss.
 */
#ifndef BSS_FIRST_SECTIONS
#define BSS_FIRST_SECTIONS
#endif

#define BSS(bss_align)							\
	. = ALIGN(bss_align);						\
	.bss : AT(ADDR(.bss) - LOAD_OFFSET) {				\
		BSS_FIRST_SECTIONS					\
		*(.bss..page_aligned)					\
		*(.dynbss)						\
		*(.bss)							\
		*(COMMON)						\
	}

/*
 * DWARF debug sections.
 * Symbols in the DWARF debugging sections are relative to
 * the beginning of the section so we begin them at 0.
 */
#define DWARF_DEBUG							\
		/* DWARF 1 */						\
		.debug          0 : { *(.debug) }			\
		.line           0 : { *(.line) }			\
		/* GNU DWARF 1 extensions */				\
		.debug_srcinfo  0 : { *(.debug_srcinfo) }		\
		.debug_sfnames  0 : { *(.debug_sfnames) }		\
		/* DWARF 1.1 and DWARF 2 */				\
		.debug_aranges  0 : { *(.debug_aranges) }		\
		.debug_pubnames 0 : { *(.debug_pubnames) }		\
		/* DWARF 2 */						\
		.debug_info     0 : { *(.debug_info			\
				.gnu.linkonce.wi.*) }			\
		.debug_abbrev   0 : { *(.debug_abbrev) }		\
		.debug_line     0 : { *(.debug_line) }			\
		.debug_frame    0 : { *(.debug_frame) }			\
		.debug_str      0 : { *(.debug_str) }			\
		.debug_loc      0 : { *(.debug_loc) }			\
		.debug_macinfo  0 : { *(.debug_macinfo) }		\
		/* SGI/MIPS DWARF 2 extensions */			\
		.debug_weaknames 0 : { *(.debug_weaknames) }		\
		.debug_funcnames 0 : { *(.debug_funcnames) }		\
		.debug_typenames 0 : { *(.debug_typenames) }		\
		.debug_varnames  0 : { *(.debug_varnames) }		\

		/* Stabs debugging sections.  */
#define STABS_DEBUG							\
		.stab 0 : { *(.stab) }					\
		.stabstr 0 : { *(.stabstr) }				\
		.stab.excl 0 : { *(.stab.excl) }			\
		.stab.exclstr 0 : { *(.stab.exclstr) }			\
		.stab.index 0 : { *(.stab.index) }			\
		.stab.indexstr 0 : { *(.stab.indexstr) }		\
		.comment 0 : { *(.comment) }

#ifdef CONFIG_GENERIC_BUG
#define BUG_TABLE							\
	. = ALIGN(8);							\
	__bug_table : AT(ADDR(__bug_table) - LOAD_OFFSET) {		\
		VMLINUX_SYMBOL(__start___bug_table) = .;		\
		*(__bug_table)						\
		VMLINUX_SYMBOL(__stop___bug_table) = .;			\
	}
#else
#define BUG_TABLE
#endif

#ifdef CONFIG_PM_TRACE
#define TRACEDATA							\
	. = ALIGN(4);							\
	.tracedata : AT(ADDR(.tracedata) - LOAD_OFFSET) {		\
		VMLINUX_SYMBOL(__tracedata_start) = .;			\
		*(.tracedata)						\
		VMLINUX_SYMBOL(__tracedata_end) = .;			\
	}
#else
#define TRACEDATA
#endif

#define NOTES								\
	.notes : AT(ADDR(.notes) - LOAD_OFFSET) {			\
		VMLINUX_SYMBOL(__start_notes) = .;			\
		*(.note.*)						\
		VMLINUX_SYMBOL(__stop_notes) = .;			\
	}

#define INIT_SETUP(initsetup_align)					\
		. = ALIGN(initsetup_align);				\
		VMLINUX_SYMBOL(__setup_start) = .;			\
		*(.init.setup)						\
		VMLINUX_SYMBOL(__setup_end) = .;

#define INIT_CALLS_LEVEL(level)						\
		VMLINUX_SYMBOL(__initcall##level##_start) = .;		\
		*(.initcall##level##.init)				\
		*(.initcall##level##s.init)				\

#define INIT_CALLS							\
		VMLINUX_SYMBOL(__initcall_start) = .;			\
		*(.initcallearly.init)					\
		INIT_CALLS_LEVEL(0)					\
		INIT_CALLS_LEVEL(1)					\
		INIT_CALLS_LEVEL(2)					\
		INIT_CALLS_LEVEL(3)					\
		INIT_CALLS_LEVEL(4)					\
		INIT_CALLS_LEVEL(5)					\
		INIT_CALLS_LEVEL(rootfs)				\
		INIT_CALLS_LEVEL(6)					\
		INIT_CALLS_LEVEL(7)					\
		VMLINUX_SYMBOL(__initcall_end) = .;

#define CON_INITCALL							\
		VMLINUX_SYMBOL(__con_initcall_start) = .;		\
		*(.con_initcall.init)					\
		VMLINUX_SYMBOL(__con_initcall_end) = .;

#define SECURITY_INITCALL						\
		VMLINUX_SYMBOL(__security_initcall_start) = .;		\
		*(.security_initcall.init)				\
		VMLINUX_SYMBOL(__security_initcall_end) = .;

#ifdef CONFIG_BLK_DEV_INITRD
#define INIT_RAM_FS							\
	. = ALIGN(4);							\
	VMLINUX_SYMBOL(__initramfs_start) = .;				\
	*(.init.ramfs)							\
	. = ALIGN(8);							\
	*(.init.ramfs.info)
#else
#define INIT_RAM_FS
#endif

/*
 * Default discarded sections.
 *
 * Some archs want to discard exit text/data at runtime rather than
 * link time due to cross-section references such as alt instructions,
 * bug table, eh_frame, etc.  DISCARDS must be the last of output
 * section definitions so that such archs put those in earlier section
 * definitions.
 */
#define DISCARDS							\
	/DISCARD/ : {							\
	EXIT_TEXT							\
	EXIT_DATA							\
	EXIT_CALL							\
	*(.discard)							\
	*(.discard.*)							\
	}

/**
 * PERCPU_INPUT - the percpu input sections
 * @cacheline: cacheline size
 *
 * The core percpu section names and core symbols which do not rely
 * directly upon load addresses.
 *
 * @cacheline is used to align subsections to avoid false cacheline
 * sharing between subsections for different purposes.
 */
#define PERCPU_INPUT(cacheline)						\
	VMLINUX_SYMBOL(__per_cpu_start) = .;				\
	*(.data..percpu..first)						\
	. = ALIGN(PAGE_SIZE);						\
	*(.data..percpu..page_aligned)					\
	. = ALIGN(cacheline);						\
	*(.data..percpu..readmostly)					\
	. = ALIGN(cacheline);						\
	*(.data..percpu)						\
	*(.data..percpu..shared_aligned)				\
	VMLINUX_SYMBOL(__per_cpu_end) = .;

/**
 * PERCPU_VADDR - define output section for percpu area
 * @cacheline: cacheline size
 * @vaddr: explicit base address (optional)
 * @phdr: destination PHDR (optional)
 *
 * Macro which expands to output section for percpu area.
 *
 * @cacheline is used to align subsections to avoid false cacheline
 * sharing between subsections for different purposes.
 *
 * If @vaddr is not blank, it specifies explicit base address and all
 * percpu symbols will be offset from the given address.  If blank,
 * @vaddr always equals @laddr + LOAD_OFFSET.
 *
 * @phdr defines the output PHDR to use if not blank.  Be warned that
 * output PHDR is sticky.  If @phdr is specified, the next output
 * section in the linker script will go there too.  @phdr should have
 * a leading colon.
 *
 * Note that this macros defines __per_cpu_load as an absolute symbol.
 * If there is no need to put the percpu section at a predetermined
 * address, use PERCPU_SECTION.
 */
#define PERCPU_VADDR(cacheline, vaddr, phdr)				\
	VMLINUX_SYMBOL(__per_cpu_load) = .;				\
	.data..percpu vaddr : AT(VMLINUX_SYMBOL(__per_cpu_load)		\
				- LOAD_OFFSET) {			\
		PERCPU_INPUT(cacheline)					\
	} phdr								\
	. = VMLINUX_SYMBOL(__per_cpu_load) + SIZEOF(.data..percpu);

/**
 * PERCPU_SECTION - define output section for percpu area, simple version
 * @cacheline: cacheline size
 *
 * Align to PAGE_SIZE and outputs output section for percpu area.  This
 * macro doesn't manipulate @vaddr or @phdr and __per_cpu_load and
 * __per_cpu_start will be identical.
 *
 * This macro is equivalent to ALIGN(PAGE_SIZE); PERCPU_VADDR(@cacheline,,)
 * except that __per_cpu_load is defined as a relative symbol against
 * .data..percpu which is required for relocatable x86_32 configuration.
 */
#define PERCPU_SECTION(cacheline)					\
	. = ALIGN(PAGE_SIZE);						\
	.data..percpu	: AT(ADDR(.data..percpu) - LOAD_OFFSET) {	\
		VMLINUX_SYMBOL(__per_cpu_load) = .;			\
		PERCPU_INPUT(cacheline)					\
	}


/*
 * Definition of the high level *_SECTION macros
 * They will fit only a subset of the architectures
 */


/*
 * Writeable data.
 * All sections are combined in a single .data section.
 * The sections following CONSTRUCTORS are arranged so their
 * typical alignment matches.
 * A cacheline is typical/always less than a PAGE_SIZE so
 * the sections that has this restriction (or similar)
 * is located before the ones requiring PAGE_SIZE alignment.
 * NOSAVE_DATA starts and ends with a PAGE_SIZE alignment which
 * matches the requirement of PAGE_ALIGNED_DATA.
 *
 * use 0 as page_align if page_aligned data is not used */
#define RW_DATA_SECTION(cacheline, pagealigned, inittask)		\
	. = ALIGN(PAGE_SIZE);						\
	.data : AT(ADDR(.data) - LOAD_OFFSET) {				\
		INIT_TASK_DATA(inittask)				\
		NOSAVE_DATA						\
		PAGE_ALIGNED_DATA(pagealigned)				\
		CACHELINE_ALIGNED_DATA(cacheline)			\
		READ_MOSTLY_DATA(cacheline)				\
		DATA_DATA						\
		CONSTRUCTORS						\
	}

#define INIT_TEXT_SECTION(inittext_align)				\
	. = ALIGN(inittext_align);					\
	.init.text : AT(ADDR(.init.text) - LOAD_OFFSET) {		\
		VMLINUX_SYMBOL(_sinittext) = .;				\
		INIT_TEXT						\
		VMLINUX_SYMBOL(_einittext) = .;				\
	}

#define INIT_DATA_SECTION(initsetup_align)				\
	.init.data : AT(ADDR(.init.data) - LOAD_OFFSET) {		\
		INIT_DATA						\
		INIT_SETUP(initsetup_align)				\
		INIT_CALLS						\
		CON_INITCALL						\
		SECURITY_INITCALL					\
		INIT_RAM_FS						\
	}

#define BSS_SECTION(sbss_align, bss_align, stop_align)			\
	. = ALIGN(sbss_align);						\
	VMLINUX_SYMBOL(__bss_start) = .;				\
	SBSS(sbss_align)						\
	BSS(bss_align)							\
	. = ALIGN(stop_align);						\
	VMLINUX_SYMBOL(__bss_stop) = .;<|MERGE_RESOLUTION|>--- conflicted
+++ resolved
@@ -520,14 +520,10 @@
 	DEV_DISCARD(init.rodata)					\
 	CPU_DISCARD(init.rodata)					\
 	MEM_DISCARD(init.rodata)					\
-<<<<<<< HEAD
 	CLK_OF_TABLES()							\
-	KERNEL_DTB()
-=======
 	CLKSRC_OF_TABLES()						\
 	KERNEL_DTB()							\
 	IRQCHIP_OF_MATCH_TABLE()
->>>>>>> 3b1209e7
 
 #define INIT_TEXT							\
 	*(.init.text)							\
