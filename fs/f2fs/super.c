/*
 * fs/f2fs/super.c
 *
 * Copyright (c) 2012 Samsung Electronics Co., Ltd.
 *             http://www.samsung.com/
 *
 * This program is free software; you can redistribute it and/or modify
 * it under the terms of the GNU General Public License version 2 as
 * published by the Free Software Foundation.
 */
#include <linux/module.h>
#include <linux/init.h>
#include <linux/fs.h>
#include <linux/statfs.h>
#include <linux/buffer_head.h>
#include <linux/backing-dev.h>
#include <linux/kthread.h>
#include <linux/parser.h>
#include <linux/mount.h>
#include <linux/seq_file.h>
#include <linux/proc_fs.h>
#include <linux/random.h>
#include <linux/exportfs.h>
#include <linux/blkdev.h>
#include <linux/f2fs_fs.h>
#include <linux/sysfs.h>

#include "f2fs.h"
#include "node.h"
#include "segment.h"
#include "xattr.h"
#include "gc.h"
#include "trace.h"

#define CREATE_TRACE_POINTS
#include <trace/events/f2fs.h>

static struct proc_dir_entry *f2fs_proc_root;
static struct kmem_cache *f2fs_inode_cachep;
static struct kset *f2fs_kset;

#ifdef CONFIG_F2FS_FAULT_INJECTION

char *fault_name[FAULT_MAX] = {
	[FAULT_KMALLOC]		= "kmalloc",
	[FAULT_PAGE_ALLOC]	= "page alloc",
	[FAULT_ALLOC_NID]	= "alloc nid",
	[FAULT_ORPHAN]		= "orphan",
	[FAULT_BLOCK]		= "no more block",
	[FAULT_DIR_DEPTH]	= "too big dir depth",
	[FAULT_EVICT_INODE]	= "evict_inode fail",
	[FAULT_IO]		= "IO error",
	[FAULT_CHECKPOINT]	= "checkpoint error",
};

static void f2fs_build_fault_attr(struct f2fs_sb_info *sbi,
						unsigned int rate)
{
	struct f2fs_fault_info *ffi = &sbi->fault_info;

	if (rate) {
		atomic_set(&ffi->inject_ops, 0);
		ffi->inject_rate = rate;
		ffi->inject_type = (1 << FAULT_MAX) - 1;
	} else {
		memset(ffi, 0, sizeof(struct f2fs_fault_info));
	}
}
#endif

/* f2fs-wide shrinker description */
static struct shrinker f2fs_shrinker_info = {
	.scan_objects = f2fs_shrink_scan,
	.count_objects = f2fs_shrink_count,
	.seeks = DEFAULT_SEEKS,
};

enum {
	Opt_gc_background,
	Opt_disable_roll_forward,
	Opt_norecovery,
	Opt_discard,
	Opt_nodiscard,
	Opt_noheap,
	Opt_user_xattr,
	Opt_nouser_xattr,
	Opt_acl,
	Opt_noacl,
	Opt_active_logs,
	Opt_disable_ext_identify,
	Opt_inline_xattr,
	Opt_noinline_xattr,
	Opt_inline_data,
	Opt_inline_dentry,
	Opt_noinline_dentry,
	Opt_flush_merge,
	Opt_noflush_merge,
	Opt_nobarrier,
	Opt_fastboot,
	Opt_extent_cache,
	Opt_noextent_cache,
	Opt_noinline_data,
	Opt_data_flush,
	Opt_mode,
	Opt_io_size_bits,
	Opt_fault_injection,
	Opt_lazytime,
	Opt_nolazytime,
	Opt_err,
};

static match_table_t f2fs_tokens = {
	{Opt_gc_background, "background_gc=%s"},
	{Opt_disable_roll_forward, "disable_roll_forward"},
	{Opt_norecovery, "norecovery"},
	{Opt_discard, "discard"},
	{Opt_nodiscard, "nodiscard"},
	{Opt_noheap, "no_heap"},
	{Opt_user_xattr, "user_xattr"},
	{Opt_nouser_xattr, "nouser_xattr"},
	{Opt_acl, "acl"},
	{Opt_noacl, "noacl"},
	{Opt_active_logs, "active_logs=%u"},
	{Opt_disable_ext_identify, "disable_ext_identify"},
	{Opt_inline_xattr, "inline_xattr"},
	{Opt_noinline_xattr, "noinline_xattr"},
	{Opt_inline_data, "inline_data"},
	{Opt_inline_dentry, "inline_dentry"},
	{Opt_noinline_dentry, "noinline_dentry"},
	{Opt_flush_merge, "flush_merge"},
	{Opt_noflush_merge, "noflush_merge"},
	{Opt_nobarrier, "nobarrier"},
	{Opt_fastboot, "fastboot"},
	{Opt_extent_cache, "extent_cache"},
	{Opt_noextent_cache, "noextent_cache"},
	{Opt_noinline_data, "noinline_data"},
	{Opt_data_flush, "data_flush"},
	{Opt_mode, "mode=%s"},
	{Opt_io_size_bits, "io_bits=%u"},
	{Opt_fault_injection, "fault_injection=%u"},
	{Opt_lazytime, "lazytime"},
	{Opt_nolazytime, "nolazytime"},
	{Opt_err, NULL},
};

/* Sysfs support for f2fs */
enum {
	GC_THREAD,	/* struct f2fs_gc_thread */
	SM_INFO,	/* struct f2fs_sm_info */
	DCC_INFO,	/* struct discard_cmd_control */
	NM_INFO,	/* struct f2fs_nm_info */
	F2FS_SBI,	/* struct f2fs_sb_info */
#ifdef CONFIG_F2FS_FAULT_INJECTION
	FAULT_INFO_RATE,	/* struct f2fs_fault_info */
	FAULT_INFO_TYPE,	/* struct f2fs_fault_info */
#endif
};

struct f2fs_attr {
	struct attribute attr;
	ssize_t (*show)(struct f2fs_attr *, struct f2fs_sb_info *, char *);
	ssize_t (*store)(struct f2fs_attr *, struct f2fs_sb_info *,
			 const char *, size_t);
	int struct_type;
	int offset;
};

static unsigned char *__struct_ptr(struct f2fs_sb_info *sbi, int struct_type)
{
	if (struct_type == GC_THREAD)
		return (unsigned char *)sbi->gc_thread;
	else if (struct_type == SM_INFO)
		return (unsigned char *)SM_I(sbi);
	else if (struct_type == DCC_INFO)
		return (unsigned char *)SM_I(sbi)->dcc_info;
	else if (struct_type == NM_INFO)
		return (unsigned char *)NM_I(sbi);
	else if (struct_type == F2FS_SBI)
		return (unsigned char *)sbi;
#ifdef CONFIG_F2FS_FAULT_INJECTION
	else if (struct_type == FAULT_INFO_RATE ||
					struct_type == FAULT_INFO_TYPE)
		return (unsigned char *)&sbi->fault_info;
#endif
	return NULL;
}

static ssize_t lifetime_write_kbytes_show(struct f2fs_attr *a,
		struct f2fs_sb_info *sbi, char *buf)
{
	struct super_block *sb = sbi->sb;

	if (!sb->s_bdev->bd_part)
		return snprintf(buf, PAGE_SIZE, "0\n");

	return snprintf(buf, PAGE_SIZE, "%llu\n",
		(unsigned long long)(sbi->kbytes_written +
			BD_PART_WRITTEN(sbi)));
}

static ssize_t f2fs_sbi_show(struct f2fs_attr *a,
			struct f2fs_sb_info *sbi, char *buf)
{
	unsigned char *ptr = NULL;
	unsigned int *ui;

	ptr = __struct_ptr(sbi, a->struct_type);
	if (!ptr)
		return -EINVAL;

	ui = (unsigned int *)(ptr + a->offset);

	return snprintf(buf, PAGE_SIZE, "%u\n", *ui);
}

static ssize_t f2fs_sbi_store(struct f2fs_attr *a,
			struct f2fs_sb_info *sbi,
			const char *buf, size_t count)
{
	unsigned char *ptr;
	unsigned long t;
	unsigned int *ui;
	ssize_t ret;

	ptr = __struct_ptr(sbi, a->struct_type);
	if (!ptr)
		return -EINVAL;

	ui = (unsigned int *)(ptr + a->offset);

	ret = kstrtoul(skip_spaces(buf), 0, &t);
	if (ret < 0)
		return ret;
#ifdef CONFIG_F2FS_FAULT_INJECTION
	if (a->struct_type == FAULT_INFO_TYPE && t >= (1 << FAULT_MAX))
		return -EINVAL;
#endif
	*ui = t;
	return count;
}

static ssize_t f2fs_attr_show(struct kobject *kobj,
				struct attribute *attr, char *buf)
{
	struct f2fs_sb_info *sbi = container_of(kobj, struct f2fs_sb_info,
								s_kobj);
	struct f2fs_attr *a = container_of(attr, struct f2fs_attr, attr);

	return a->show ? a->show(a, sbi, buf) : 0;
}

static ssize_t f2fs_attr_store(struct kobject *kobj, struct attribute *attr,
						const char *buf, size_t len)
{
	struct f2fs_sb_info *sbi = container_of(kobj, struct f2fs_sb_info,
									s_kobj);
	struct f2fs_attr *a = container_of(attr, struct f2fs_attr, attr);

	return a->store ? a->store(a, sbi, buf, len) : 0;
}

static void f2fs_sb_release(struct kobject *kobj)
{
	struct f2fs_sb_info *sbi = container_of(kobj, struct f2fs_sb_info,
								s_kobj);
	complete(&sbi->s_kobj_unregister);
}

#define F2FS_ATTR_OFFSET(_struct_type, _name, _mode, _show, _store, _offset) \
static struct f2fs_attr f2fs_attr_##_name = {			\
	.attr = {.name = __stringify(_name), .mode = _mode },	\
	.show	= _show,					\
	.store	= _store,					\
	.struct_type = _struct_type,				\
	.offset = _offset					\
}

#define F2FS_RW_ATTR(struct_type, struct_name, name, elname)	\
	F2FS_ATTR_OFFSET(struct_type, name, 0644,		\
		f2fs_sbi_show, f2fs_sbi_store,			\
		offsetof(struct struct_name, elname))

#define F2FS_GENERAL_RO_ATTR(name) \
static struct f2fs_attr f2fs_attr_##name = __ATTR(name, 0444, name##_show, NULL)

F2FS_RW_ATTR(GC_THREAD, f2fs_gc_kthread, gc_min_sleep_time, min_sleep_time);
F2FS_RW_ATTR(GC_THREAD, f2fs_gc_kthread, gc_max_sleep_time, max_sleep_time);
F2FS_RW_ATTR(GC_THREAD, f2fs_gc_kthread, gc_no_gc_sleep_time, no_gc_sleep_time);
F2FS_RW_ATTR(GC_THREAD, f2fs_gc_kthread, gc_idle, gc_idle);
F2FS_RW_ATTR(SM_INFO, f2fs_sm_info, reclaim_segments, rec_prefree_segments);
F2FS_RW_ATTR(DCC_INFO, discard_cmd_control, max_small_discards, max_discards);
F2FS_RW_ATTR(SM_INFO, f2fs_sm_info, batched_trim_sections, trim_sections);
F2FS_RW_ATTR(SM_INFO, f2fs_sm_info, ipu_policy, ipu_policy);
F2FS_RW_ATTR(SM_INFO, f2fs_sm_info, min_ipu_util, min_ipu_util);
F2FS_RW_ATTR(SM_INFO, f2fs_sm_info, min_fsync_blocks, min_fsync_blocks);
F2FS_RW_ATTR(NM_INFO, f2fs_nm_info, ram_thresh, ram_thresh);
F2FS_RW_ATTR(NM_INFO, f2fs_nm_info, ra_nid_pages, ra_nid_pages);
F2FS_RW_ATTR(NM_INFO, f2fs_nm_info, dirty_nats_ratio, dirty_nats_ratio);
F2FS_RW_ATTR(F2FS_SBI, f2fs_sb_info, max_victim_search, max_victim_search);
F2FS_RW_ATTR(F2FS_SBI, f2fs_sb_info, dir_level, dir_level);
F2FS_RW_ATTR(F2FS_SBI, f2fs_sb_info, cp_interval, interval_time[CP_TIME]);
F2FS_RW_ATTR(F2FS_SBI, f2fs_sb_info, idle_interval, interval_time[REQ_TIME]);
#ifdef CONFIG_F2FS_FAULT_INJECTION
F2FS_RW_ATTR(FAULT_INFO_RATE, f2fs_fault_info, inject_rate, inject_rate);
F2FS_RW_ATTR(FAULT_INFO_TYPE, f2fs_fault_info, inject_type, inject_type);
#endif
F2FS_GENERAL_RO_ATTR(lifetime_write_kbytes);

#define ATTR_LIST(name) (&f2fs_attr_##name.attr)
static struct attribute *f2fs_attrs[] = {
	ATTR_LIST(gc_min_sleep_time),
	ATTR_LIST(gc_max_sleep_time),
	ATTR_LIST(gc_no_gc_sleep_time),
	ATTR_LIST(gc_idle),
	ATTR_LIST(reclaim_segments),
	ATTR_LIST(max_small_discards),
	ATTR_LIST(batched_trim_sections),
	ATTR_LIST(ipu_policy),
	ATTR_LIST(min_ipu_util),
	ATTR_LIST(min_fsync_blocks),
	ATTR_LIST(max_victim_search),
	ATTR_LIST(dir_level),
	ATTR_LIST(ram_thresh),
	ATTR_LIST(ra_nid_pages),
	ATTR_LIST(dirty_nats_ratio),
	ATTR_LIST(cp_interval),
	ATTR_LIST(idle_interval),
#ifdef CONFIG_F2FS_FAULT_INJECTION
	ATTR_LIST(inject_rate),
	ATTR_LIST(inject_type),
#endif
	ATTR_LIST(lifetime_write_kbytes),
	NULL,
};

static const struct sysfs_ops f2fs_attr_ops = {
	.show	= f2fs_attr_show,
	.store	= f2fs_attr_store,
};

static struct kobj_type f2fs_ktype = {
	.default_attrs	= f2fs_attrs,
	.sysfs_ops	= &f2fs_attr_ops,
	.release	= f2fs_sb_release,
};

void f2fs_msg(struct super_block *sb, const char *level, const char *fmt, ...)
{
	struct va_format vaf;
	va_list args;

	va_start(args, fmt);
	vaf.fmt = fmt;
	vaf.va = &args;
	printk("%sF2FS-fs (%s): %pV\n", level, sb->s_id, &vaf);
	va_end(args);
}

static void init_once(void *foo)
{
	struct f2fs_inode_info *fi = (struct f2fs_inode_info *) foo;

	inode_init_once(&fi->vfs_inode);
}

static int parse_options(struct super_block *sb, char *options)
{
	struct f2fs_sb_info *sbi = F2FS_SB(sb);
	struct request_queue *q;
	substring_t args[MAX_OPT_ARGS];
	char *p, *name;
	int arg = 0;

	if (!options)
		return 0;

	while ((p = strsep(&options, ",")) != NULL) {
		int token;
		if (!*p)
			continue;
		/*
		 * Initialize args struct so we know whether arg was
		 * found; some options take optional arguments.
		 */
		args[0].to = args[0].from = NULL;
		token = match_token(p, f2fs_tokens, args);

		switch (token) {
		case Opt_gc_background:
			name = match_strdup(&args[0]);

			if (!name)
				return -ENOMEM;
			if (strlen(name) == 2 && !strncmp(name, "on", 2)) {
				set_opt(sbi, BG_GC);
				clear_opt(sbi, FORCE_FG_GC);
			} else if (strlen(name) == 3 && !strncmp(name, "off", 3)) {
				clear_opt(sbi, BG_GC);
				clear_opt(sbi, FORCE_FG_GC);
			} else if (strlen(name) == 4 && !strncmp(name, "sync", 4)) {
				set_opt(sbi, BG_GC);
				set_opt(sbi, FORCE_FG_GC);
			} else {
				kfree(name);
				return -EINVAL;
			}
			kfree(name);
			break;
		case Opt_disable_roll_forward:
			set_opt(sbi, DISABLE_ROLL_FORWARD);
			break;
		case Opt_norecovery:
			/* this option mounts f2fs with ro */
			set_opt(sbi, DISABLE_ROLL_FORWARD);
			if (!f2fs_readonly(sb))
				return -EINVAL;
			break;
		case Opt_discard:
			q = bdev_get_queue(sb->s_bdev);
			if (blk_queue_discard(q)) {
				set_opt(sbi, DISCARD);
			} else if (!f2fs_sb_mounted_blkzoned(sb)) {
				f2fs_msg(sb, KERN_WARNING,
					"mounting with \"discard\" option, but "
					"the device does not support discard");
			}
			break;
		case Opt_nodiscard:
			if (f2fs_sb_mounted_blkzoned(sb)) {
				f2fs_msg(sb, KERN_WARNING,
					"discard is required for zoned block devices");
				return -EINVAL;
			}
			clear_opt(sbi, DISCARD);
			break;
		case Opt_noheap:
			set_opt(sbi, NOHEAP);
			break;
#ifdef CONFIG_F2FS_FS_XATTR
		case Opt_user_xattr:
			set_opt(sbi, XATTR_USER);
			break;
		case Opt_nouser_xattr:
			clear_opt(sbi, XATTR_USER);
			break;
		case Opt_inline_xattr:
			set_opt(sbi, INLINE_XATTR);
			break;
		case Opt_noinline_xattr:
			clear_opt(sbi, INLINE_XATTR);
			break;
#else
		case Opt_user_xattr:
			f2fs_msg(sb, KERN_INFO,
				"user_xattr options not supported");
			break;
		case Opt_nouser_xattr:
			f2fs_msg(sb, KERN_INFO,
				"nouser_xattr options not supported");
			break;
		case Opt_inline_xattr:
			f2fs_msg(sb, KERN_INFO,
				"inline_xattr options not supported");
			break;
		case Opt_noinline_xattr:
			f2fs_msg(sb, KERN_INFO,
				"noinline_xattr options not supported");
			break;
#endif
#ifdef CONFIG_F2FS_FS_POSIX_ACL
		case Opt_acl:
			set_opt(sbi, POSIX_ACL);
			break;
		case Opt_noacl:
			clear_opt(sbi, POSIX_ACL);
			break;
#else
		case Opt_acl:
			f2fs_msg(sb, KERN_INFO, "acl options not supported");
			break;
		case Opt_noacl:
			f2fs_msg(sb, KERN_INFO, "noacl options not supported");
			break;
#endif
		case Opt_active_logs:
			if (args->from && match_int(args, &arg))
				return -EINVAL;
			if (arg != 2 && arg != 4 && arg != NR_CURSEG_TYPE)
				return -EINVAL;
			sbi->active_logs = arg;
			break;
		case Opt_disable_ext_identify:
			set_opt(sbi, DISABLE_EXT_IDENTIFY);
			break;
		case Opt_inline_data:
			set_opt(sbi, INLINE_DATA);
			break;
		case Opt_inline_dentry:
			set_opt(sbi, INLINE_DENTRY);
			break;
		case Opt_noinline_dentry:
			clear_opt(sbi, INLINE_DENTRY);
			break;
		case Opt_flush_merge:
			set_opt(sbi, FLUSH_MERGE);
			break;
		case Opt_noflush_merge:
			clear_opt(sbi, FLUSH_MERGE);
			break;
		case Opt_nobarrier:
			set_opt(sbi, NOBARRIER);
			break;
		case Opt_fastboot:
			set_opt(sbi, FASTBOOT);
			break;
		case Opt_extent_cache:
			set_opt(sbi, EXTENT_CACHE);
			break;
		case Opt_noextent_cache:
			clear_opt(sbi, EXTENT_CACHE);
			break;
		case Opt_noinline_data:
			clear_opt(sbi, INLINE_DATA);
			break;
		case Opt_data_flush:
			set_opt(sbi, DATA_FLUSH);
			break;
		case Opt_mode:
			name = match_strdup(&args[0]);

			if (!name)
				return -ENOMEM;
			if (strlen(name) == 8 &&
					!strncmp(name, "adaptive", 8)) {
				if (f2fs_sb_mounted_blkzoned(sb)) {
					f2fs_msg(sb, KERN_WARNING,
						 "adaptive mode is not allowed with "
						 "zoned block device feature");
					kfree(name);
					return -EINVAL;
				}
				set_opt_mode(sbi, F2FS_MOUNT_ADAPTIVE);
			} else if (strlen(name) == 3 &&
					!strncmp(name, "lfs", 3)) {
				set_opt_mode(sbi, F2FS_MOUNT_LFS);
			} else {
				kfree(name);
				return -EINVAL;
			}
			kfree(name);
			break;
		case Opt_io_size_bits:
			if (args->from && match_int(args, &arg))
				return -EINVAL;
			if (arg > __ilog2_u32(BIO_MAX_PAGES)) {
				f2fs_msg(sb, KERN_WARNING,
					"Not support %d, larger than %d",
					1 << arg, BIO_MAX_PAGES);
				return -EINVAL;
			}
			sbi->write_io_size_bits = arg;
			break;
		case Opt_fault_injection:
			if (args->from && match_int(args, &arg))
				return -EINVAL;
#ifdef CONFIG_F2FS_FAULT_INJECTION
			f2fs_build_fault_attr(sbi, arg);
			set_opt(sbi, FAULT_INJECTION);
#else
			f2fs_msg(sb, KERN_INFO,
				"FAULT_INJECTION was not selected");
#endif
			break;
		case Opt_lazytime:
			sb->s_flags |= MS_LAZYTIME;
			break;
		case Opt_nolazytime:
			sb->s_flags &= ~MS_LAZYTIME;
			break;
		default:
			f2fs_msg(sb, KERN_ERR,
				"Unrecognized mount option \"%s\" or missing value",
				p);
			return -EINVAL;
		}
	}

	if (F2FS_IO_SIZE_BITS(sbi) && !test_opt(sbi, LFS)) {
		f2fs_msg(sb, KERN_ERR,
				"Should set mode=lfs with %uKB-sized IO",
				F2FS_IO_SIZE_KB(sbi));
		return -EINVAL;
	}
	return 0;
}

static struct inode *f2fs_alloc_inode(struct super_block *sb)
{
	struct f2fs_inode_info *fi;

	fi = kmem_cache_alloc(f2fs_inode_cachep, GFP_F2FS_ZERO);
	if (!fi)
		return NULL;

	init_once((void *) fi);

	/* Initialize f2fs-specific inode info */
	fi->vfs_inode.i_version = 1;
	atomic_set(&fi->dirty_pages, 0);
	fi->i_current_depth = 1;
	fi->i_advise = 0;
	init_rwsem(&fi->i_sem);
	INIT_LIST_HEAD(&fi->dirty_list);
	INIT_LIST_HEAD(&fi->gdirty_list);
	INIT_LIST_HEAD(&fi->inmem_pages);
	mutex_init(&fi->inmem_lock);
	init_rwsem(&fi->dio_rwsem[READ]);
	init_rwsem(&fi->dio_rwsem[WRITE]);

	/* Will be used by directory only */
	fi->i_dir_level = F2FS_SB(sb)->dir_level;
	return &fi->vfs_inode;
}

static int f2fs_drop_inode(struct inode *inode)
{
	int ret;
	/*
	 * This is to avoid a deadlock condition like below.
	 * writeback_single_inode(inode)
	 *  - f2fs_write_data_page
	 *    - f2fs_gc -> iput -> evict
	 *       - inode_wait_for_writeback(inode)
	 */
	if ((!inode_unhashed(inode) && inode->i_state & I_SYNC)) {
		if (!inode->i_nlink && !is_bad_inode(inode)) {
			/* to avoid evict_inode call simultaneously */
			atomic_inc(&inode->i_count);
			spin_unlock(&inode->i_lock);

			/* some remained atomic pages should discarded */
			if (f2fs_is_atomic_file(inode))
				drop_inmem_pages(inode);

			/* should remain fi->extent_tree for writepage */
			f2fs_destroy_extent_node(inode);

			sb_start_intwrite(inode->i_sb);
			f2fs_i_size_write(inode, 0);

			if (F2FS_HAS_BLOCKS(inode))
				f2fs_truncate(inode);

			sb_end_intwrite(inode->i_sb);

			fscrypt_put_encryption_info(inode, NULL);
			spin_lock(&inode->i_lock);
			atomic_dec(&inode->i_count);
		}
		trace_f2fs_drop_inode(inode, 0);
		return 0;
	}
	ret = generic_drop_inode(inode);
	trace_f2fs_drop_inode(inode, ret);
	return ret;
}

int f2fs_inode_dirtied(struct inode *inode, bool sync)
{
	struct f2fs_sb_info *sbi = F2FS_I_SB(inode);
	int ret = 0;

	spin_lock(&sbi->inode_lock[DIRTY_META]);
	if (is_inode_flag_set(inode, FI_DIRTY_INODE)) {
		ret = 1;
	} else {
		set_inode_flag(inode, FI_DIRTY_INODE);
		stat_inc_dirty_inode(sbi, DIRTY_META);
	}
	if (sync && list_empty(&F2FS_I(inode)->gdirty_list)) {
		list_add_tail(&F2FS_I(inode)->gdirty_list,
				&sbi->inode_list[DIRTY_META]);
		inc_page_count(sbi, F2FS_DIRTY_IMETA);
	}
	spin_unlock(&sbi->inode_lock[DIRTY_META]);
	return ret;
}

void f2fs_inode_synced(struct inode *inode)
{
	struct f2fs_sb_info *sbi = F2FS_I_SB(inode);

	spin_lock(&sbi->inode_lock[DIRTY_META]);
	if (!is_inode_flag_set(inode, FI_DIRTY_INODE)) {
		spin_unlock(&sbi->inode_lock[DIRTY_META]);
		return;
	}
	if (!list_empty(&F2FS_I(inode)->gdirty_list)) {
		list_del_init(&F2FS_I(inode)->gdirty_list);
		dec_page_count(sbi, F2FS_DIRTY_IMETA);
	}
	clear_inode_flag(inode, FI_DIRTY_INODE);
	clear_inode_flag(inode, FI_AUTO_RECOVER);
	stat_dec_dirty_inode(F2FS_I_SB(inode), DIRTY_META);
	spin_unlock(&sbi->inode_lock[DIRTY_META]);
}

/*
 * f2fs_dirty_inode() is called from __mark_inode_dirty()
 *
 * We should call set_dirty_inode to write the dirty inode through write_inode.
 */
static void f2fs_dirty_inode(struct inode *inode, int flags)
{
	struct f2fs_sb_info *sbi = F2FS_I_SB(inode);

	if (inode->i_ino == F2FS_NODE_INO(sbi) ||
			inode->i_ino == F2FS_META_INO(sbi))
		return;

	if (flags == I_DIRTY_TIME)
		return;

	if (is_inode_flag_set(inode, FI_AUTO_RECOVER))
		clear_inode_flag(inode, FI_AUTO_RECOVER);

	f2fs_inode_dirtied(inode, false);
}

static void f2fs_i_callback(struct rcu_head *head)
{
	struct inode *inode = container_of(head, struct inode, i_rcu);
	kmem_cache_free(f2fs_inode_cachep, F2FS_I(inode));
}

static void f2fs_destroy_inode(struct inode *inode)
{
	call_rcu(&inode->i_rcu, f2fs_i_callback);
}

static void destroy_percpu_info(struct f2fs_sb_info *sbi)
{
	percpu_counter_destroy(&sbi->alloc_valid_block_count);
	percpu_counter_destroy(&sbi->total_valid_inode_count);
}

static void destroy_device_list(struct f2fs_sb_info *sbi)
{
	int i;

	for (i = 0; i < sbi->s_ndevs; i++) {
		blkdev_put(FDEV(i).bdev, FMODE_EXCL);
#ifdef CONFIG_BLK_DEV_ZONED
		kfree(FDEV(i).blkz_type);
#endif
	}
	kfree(sbi->devs);
}

static void f2fs_put_super(struct super_block *sb)
{
	struct f2fs_sb_info *sbi = F2FS_SB(sb);

	if (sbi->s_proc) {
		remove_proc_entry("segment_info", sbi->s_proc);
		remove_proc_entry("segment_bits", sbi->s_proc);
		remove_proc_entry(sb->s_id, f2fs_proc_root);
	}
	kobject_del(&sbi->s_kobj);

	stop_gc_thread(sbi);

	/* prevent remaining shrinker jobs */
	mutex_lock(&sbi->umount_mutex);

	/*
	 * We don't need to do checkpoint when superblock is clean.
	 * But, the previous checkpoint was not done by umount, it needs to do
	 * clean checkpoint again.
	 */
	if (is_sbi_flag_set(sbi, SBI_IS_DIRTY) ||
			!is_set_ckpt_flags(sbi, CP_UMOUNT_FLAG)) {
		struct cp_control cpc = {
			.reason = CP_UMOUNT,
		};
		write_checkpoint(sbi, &cpc);
	}

	/* be sure to wait for any on-going discard commands */
	f2fs_wait_discard_bio(sbi, NULL_ADDR);

	/* write_checkpoint can update stat informaion */
	f2fs_destroy_stats(sbi);

	/*
	 * normally superblock is clean, so we need to release this.
	 * In addition, EIO will skip do checkpoint, we need this as well.
	 */
	release_ino_entry(sbi, true);

	f2fs_leave_shrinker(sbi);
	mutex_unlock(&sbi->umount_mutex);

	/* our cp_error case, we can wait for any writeback page */
	f2fs_flush_merged_bios(sbi);

	iput(sbi->node_inode);
	iput(sbi->meta_inode);

	/* destroy f2fs internal modules */
	destroy_node_manager(sbi);
	destroy_segment_manager(sbi);

	kfree(sbi->ckpt);
	kobject_put(&sbi->s_kobj);
	wait_for_completion(&sbi->s_kobj_unregister);

	sb->s_fs_info = NULL;
	if (sbi->s_chksum_driver)
		crypto_free_shash(sbi->s_chksum_driver);
	kfree(sbi->raw_super);

	destroy_device_list(sbi);
	mempool_destroy(sbi->write_io_dummy);
	destroy_percpu_info(sbi);
	kfree(sbi);
}

int f2fs_sync_fs(struct super_block *sb, int sync)
{
	struct f2fs_sb_info *sbi = F2FS_SB(sb);
	int err = 0;

	trace_f2fs_sync_fs(sb, sync);

	if (sync) {
		struct cp_control cpc;

		cpc.reason = __get_cp_reason(sbi);

		mutex_lock(&sbi->gc_mutex);
		err = write_checkpoint(sbi, &cpc);
		mutex_unlock(&sbi->gc_mutex);
	}
	f2fs_trace_ios(NULL, 1);

	return err;
}

static int f2fs_freeze(struct super_block *sb)
{
	if (f2fs_readonly(sb))
		return 0;

	/* IO error happened before */
	if (unlikely(f2fs_cp_error(F2FS_SB(sb))))
		return -EIO;

	/* must be clean, since sync_filesystem() was already called */
	if (is_sbi_flag_set(F2FS_SB(sb), SBI_IS_DIRTY))
		return -EINVAL;
	return 0;
}

static int f2fs_unfreeze(struct super_block *sb)
{
	return 0;
}

static int f2fs_statfs(struct dentry *dentry, struct kstatfs *buf)
{
	struct super_block *sb = dentry->d_sb;
	struct f2fs_sb_info *sbi = F2FS_SB(sb);
	u64 id = huge_encode_dev(sb->s_bdev->bd_dev);
	block_t total_count, user_block_count, start_count, ovp_count;

	total_count = le64_to_cpu(sbi->raw_super->block_count);
	user_block_count = sbi->user_block_count;
	start_count = le32_to_cpu(sbi->raw_super->segment0_blkaddr);
	ovp_count = SM_I(sbi)->ovp_segments << sbi->log_blocks_per_seg;
	buf->f_type = F2FS_SUPER_MAGIC;
	buf->f_bsize = sbi->blocksize;

	buf->f_blocks = total_count - start_count;
	buf->f_bfree = user_block_count - valid_user_blocks(sbi) + ovp_count;
	buf->f_bavail = user_block_count - valid_user_blocks(sbi);

	buf->f_files = sbi->total_node_count - F2FS_RESERVED_NODE_NUM;
	buf->f_ffree = min(buf->f_files - valid_node_count(sbi),
							buf->f_bavail);

	buf->f_namelen = F2FS_NAME_LEN;
	buf->f_fsid.val[0] = (u32)id;
	buf->f_fsid.val[1] = (u32)(id >> 32);

	return 0;
}

static int f2fs_show_options(struct seq_file *seq, struct dentry *root)
{
	struct f2fs_sb_info *sbi = F2FS_SB(root->d_sb);

	if (!f2fs_readonly(sbi->sb) && test_opt(sbi, BG_GC)) {
		if (test_opt(sbi, FORCE_FG_GC))
			seq_printf(seq, ",background_gc=%s", "sync");
		else
			seq_printf(seq, ",background_gc=%s", "on");
	} else {
		seq_printf(seq, ",background_gc=%s", "off");
	}
	if (test_opt(sbi, DISABLE_ROLL_FORWARD))
		seq_puts(seq, ",disable_roll_forward");
	if (test_opt(sbi, DISCARD))
		seq_puts(seq, ",discard");
	if (test_opt(sbi, NOHEAP))
		seq_puts(seq, ",no_heap_alloc");
#ifdef CONFIG_F2FS_FS_XATTR
	if (test_opt(sbi, XATTR_USER))
		seq_puts(seq, ",user_xattr");
	else
		seq_puts(seq, ",nouser_xattr");
	if (test_opt(sbi, INLINE_XATTR))
		seq_puts(seq, ",inline_xattr");
	else
		seq_puts(seq, ",noinline_xattr");
#endif
#ifdef CONFIG_F2FS_FS_POSIX_ACL
	if (test_opt(sbi, POSIX_ACL))
		seq_puts(seq, ",acl");
	else
		seq_puts(seq, ",noacl");
#endif
	if (test_opt(sbi, DISABLE_EXT_IDENTIFY))
		seq_puts(seq, ",disable_ext_identify");
	if (test_opt(sbi, INLINE_DATA))
		seq_puts(seq, ",inline_data");
	else
		seq_puts(seq, ",noinline_data");
	if (test_opt(sbi, INLINE_DENTRY))
		seq_puts(seq, ",inline_dentry");
	else
		seq_puts(seq, ",noinline_dentry");
	if (!f2fs_readonly(sbi->sb) && test_opt(sbi, FLUSH_MERGE))
		seq_puts(seq, ",flush_merge");
	if (test_opt(sbi, NOBARRIER))
		seq_puts(seq, ",nobarrier");
	if (test_opt(sbi, FASTBOOT))
		seq_puts(seq, ",fastboot");
	if (test_opt(sbi, EXTENT_CACHE))
		seq_puts(seq, ",extent_cache");
	else
		seq_puts(seq, ",noextent_cache");
	if (test_opt(sbi, DATA_FLUSH))
		seq_puts(seq, ",data_flush");

	seq_puts(seq, ",mode=");
	if (test_opt(sbi, ADAPTIVE))
		seq_puts(seq, "adaptive");
	else if (test_opt(sbi, LFS))
		seq_puts(seq, "lfs");
	seq_printf(seq, ",active_logs=%u", sbi->active_logs);
	if (F2FS_IO_SIZE_BITS(sbi))
		seq_printf(seq, ",io_size=%uKB", F2FS_IO_SIZE_KB(sbi));
#ifdef CONFIG_F2FS_FAULT_INJECTION
	if (test_opt(sbi, FAULT_INJECTION))
		seq_puts(seq, ",fault_injection");
#endif

	return 0;
}

static int segment_info_seq_show(struct seq_file *seq, void *offset)
{
	struct super_block *sb = seq->private;
	struct f2fs_sb_info *sbi = F2FS_SB(sb);
	unsigned int total_segs =
			le32_to_cpu(sbi->raw_super->segment_count_main);
	int i;

	seq_puts(seq, "format: segment_type|valid_blocks\n"
		"segment_type(0:HD, 1:WD, 2:CD, 3:HN, 4:WN, 5:CN)\n");

	for (i = 0; i < total_segs; i++) {
		struct seg_entry *se = get_seg_entry(sbi, i);

		if ((i % 10) == 0)
			seq_printf(seq, "%-10d", i);
		seq_printf(seq, "%d|%-3u", se->type,
					get_valid_blocks(sbi, i, 1));
		if ((i % 10) == 9 || i == (total_segs - 1))
			seq_putc(seq, '\n');
		else
			seq_putc(seq, ' ');
	}

	return 0;
}

static int segment_bits_seq_show(struct seq_file *seq, void *offset)
{
	struct super_block *sb = seq->private;
	struct f2fs_sb_info *sbi = F2FS_SB(sb);
	unsigned int total_segs =
			le32_to_cpu(sbi->raw_super->segment_count_main);
	int i, j;

	seq_puts(seq, "format: segment_type|valid_blocks|bitmaps\n"
		"segment_type(0:HD, 1:WD, 2:CD, 3:HN, 4:WN, 5:CN)\n");

	for (i = 0; i < total_segs; i++) {
		struct seg_entry *se = get_seg_entry(sbi, i);

		seq_printf(seq, "%-10d", i);
		seq_printf(seq, "%d|%-3u|", se->type,
					get_valid_blocks(sbi, i, 1));
		for (j = 0; j < SIT_VBLOCK_MAP_SIZE; j++)
			seq_printf(seq, " %.2x", se->cur_valid_map[j]);
		seq_putc(seq, '\n');
	}
	return 0;
}

#define F2FS_PROC_FILE_DEF(_name)					\
static int _name##_open_fs(struct inode *inode, struct file *file)	\
{									\
	return single_open(file, _name##_seq_show, PDE_DATA(inode));	\
}									\
									\
static const struct file_operations f2fs_seq_##_name##_fops = {		\
	.open = _name##_open_fs,					\
	.read = seq_read,						\
	.llseek = seq_lseek,						\
	.release = single_release,					\
};

F2FS_PROC_FILE_DEF(segment_info);
F2FS_PROC_FILE_DEF(segment_bits);

static void default_options(struct f2fs_sb_info *sbi)
{
	/* init some FS parameters */
	sbi->active_logs = NR_CURSEG_TYPE;

	set_opt(sbi, BG_GC);
	set_opt(sbi, INLINE_XATTR);
	set_opt(sbi, INLINE_DATA);
	set_opt(sbi, INLINE_DENTRY);
	set_opt(sbi, EXTENT_CACHE);
	sbi->sb->s_flags |= MS_LAZYTIME;
	set_opt(sbi, FLUSH_MERGE);
	if (f2fs_sb_mounted_blkzoned(sbi->sb)) {
		set_opt_mode(sbi, F2FS_MOUNT_LFS);
		set_opt(sbi, DISCARD);
	} else {
		set_opt_mode(sbi, F2FS_MOUNT_ADAPTIVE);
	}

#ifdef CONFIG_F2FS_FS_XATTR
	set_opt(sbi, XATTR_USER);
#endif
#ifdef CONFIG_F2FS_FS_POSIX_ACL
	set_opt(sbi, POSIX_ACL);
#endif

#ifdef CONFIG_F2FS_FAULT_INJECTION
	f2fs_build_fault_attr(sbi, 0);
#endif
}

static int f2fs_remount(struct super_block *sb, int *flags, char *data)
{
	struct f2fs_sb_info *sbi = F2FS_SB(sb);
	struct f2fs_mount_info org_mount_opt;
	int err, active_logs;
	bool need_restart_gc = false;
	bool need_stop_gc = false;
	bool no_extent_cache = !test_opt(sbi, EXTENT_CACHE);
#ifdef CONFIG_F2FS_FAULT_INJECTION
	struct f2fs_fault_info ffi = sbi->fault_info;
#endif

	/*
	 * Save the old mount options in case we
	 * need to restore them.
	 */
	org_mount_opt = sbi->mount_opt;
	active_logs = sbi->active_logs;

	/* recover superblocks we couldn't write due to previous RO mount */
	if (!(*flags & MS_RDONLY) && is_sbi_flag_set(sbi, SBI_NEED_SB_WRITE)) {
		err = f2fs_commit_super(sbi, false);
		f2fs_msg(sb, KERN_INFO,
			"Try to recover all the superblocks, ret: %d", err);
		if (!err)
			clear_sbi_flag(sbi, SBI_NEED_SB_WRITE);
	}

	sbi->mount_opt.opt = 0;
	default_options(sbi);

	/* parse mount options */
	err = parse_options(sb, data);
	if (err)
		goto restore_opts;

	/*
	 * Previous and new state of filesystem is RO,
	 * so skip checking GC and FLUSH_MERGE conditions.
	 */
	if (f2fs_readonly(sb) && (*flags & MS_RDONLY))
		goto skip;

	/* disallow enable/disable extent_cache dynamically */
	if (no_extent_cache == !!test_opt(sbi, EXTENT_CACHE)) {
		err = -EINVAL;
		f2fs_msg(sbi->sb, KERN_WARNING,
				"switch extent_cache option is not allowed");
		goto restore_opts;
	}

	/*
	 * We stop the GC thread if FS is mounted as RO
	 * or if background_gc = off is passed in mount
	 * option. Also sync the filesystem.
	 */
	if ((*flags & MS_RDONLY) || !test_opt(sbi, BG_GC)) {
		if (sbi->gc_thread) {
			stop_gc_thread(sbi);
			need_restart_gc = true;
		}
	} else if (!sbi->gc_thread) {
		err = start_gc_thread(sbi);
		if (err)
			goto restore_opts;
		need_stop_gc = true;
	}

	if (*flags & MS_RDONLY) {
		writeback_inodes_sb(sb, WB_REASON_SYNC);
		sync_inodes_sb(sb);

		set_sbi_flag(sbi, SBI_IS_DIRTY);
		set_sbi_flag(sbi, SBI_IS_CLOSE);
		f2fs_sync_fs(sb, 1);
		clear_sbi_flag(sbi, SBI_IS_CLOSE);
	}

	/*
	 * We stop issue flush thread if FS is mounted as RO
	 * or if flush_merge is not passed in mount option.
	 */
	if ((*flags & MS_RDONLY) || !test_opt(sbi, FLUSH_MERGE)) {
		clear_opt(sbi, FLUSH_MERGE);
		destroy_flush_cmd_control(sbi, false);
	} else {
		err = create_flush_cmd_control(sbi);
		if (err)
			goto restore_gc;
	}
skip:
	/* Update the POSIXACL Flag */
	sb->s_flags = (sb->s_flags & ~MS_POSIXACL) |
		(test_opt(sbi, POSIX_ACL) ? MS_POSIXACL : 0);

	return 0;
restore_gc:
	if (need_restart_gc) {
		if (start_gc_thread(sbi))
			f2fs_msg(sbi->sb, KERN_WARNING,
				"background gc thread has stopped");
	} else if (need_stop_gc) {
		stop_gc_thread(sbi);
	}
restore_opts:
	sbi->mount_opt = org_mount_opt;
	sbi->active_logs = active_logs;
#ifdef CONFIG_F2FS_FAULT_INJECTION
	sbi->fault_info = ffi;
#endif
	return err;
}

static struct super_operations f2fs_sops = {
	.alloc_inode	= f2fs_alloc_inode,
	.drop_inode	= f2fs_drop_inode,
	.destroy_inode	= f2fs_destroy_inode,
	.write_inode	= f2fs_write_inode,
	.dirty_inode	= f2fs_dirty_inode,
	.show_options	= f2fs_show_options,
	.evict_inode	= f2fs_evict_inode,
	.put_super	= f2fs_put_super,
	.sync_fs	= f2fs_sync_fs,
	.freeze_fs	= f2fs_freeze,
	.unfreeze_fs	= f2fs_unfreeze,
	.statfs		= f2fs_statfs,
	.remount_fs	= f2fs_remount,
};

#ifdef CONFIG_F2FS_FS_ENCRYPTION
static int f2fs_get_context(struct inode *inode, void *ctx, size_t len)
{
	return f2fs_getxattr(inode, F2FS_XATTR_INDEX_ENCRYPTION,
				F2FS_XATTR_NAME_ENCRYPTION_CONTEXT,
				ctx, len, NULL);
}

static int f2fs_set_context(struct inode *inode, const void *ctx, size_t len,
							void *fs_data)
{
	return f2fs_setxattr(inode, F2FS_XATTR_INDEX_ENCRYPTION,
				F2FS_XATTR_NAME_ENCRYPTION_CONTEXT,
				ctx, len, fs_data, XATTR_CREATE);
}

static unsigned f2fs_max_namelen(struct inode *inode)
{
	return S_ISLNK(inode->i_mode) ?
			inode->i_sb->s_blocksize : F2FS_NAME_LEN;
}

static const struct fscrypt_operations f2fs_cryptops = {
<<<<<<< HEAD
	.key_prefix	= "f2fs:",
=======
>>>>>>> 900f7362
	.get_context	= f2fs_get_context,
	.set_context	= f2fs_set_context,
	.is_encrypted	= f2fs_encrypted_inode,
	.empty_dir	= f2fs_empty_dir,
	.max_namelen	= f2fs_max_namelen,
};
#else
static const struct fscrypt_operations f2fs_cryptops = {
	.is_encrypted	= f2fs_encrypted_inode,
};
#endif

static struct inode *f2fs_nfs_get_inode(struct super_block *sb,
		u64 ino, u32 generation)
{
	struct f2fs_sb_info *sbi = F2FS_SB(sb);
	struct inode *inode;

	if (check_nid_range(sbi, ino))
		return ERR_PTR(-ESTALE);

	/*
	 * f2fs_iget isn't quite right if the inode is currently unallocated!
	 * However f2fs_iget currently does appropriate checks to handle stale
	 * inodes so everything is OK.
	 */
	inode = f2fs_iget(sb, ino);
	if (IS_ERR(inode))
		return ERR_CAST(inode);
	if (unlikely(generation && inode->i_generation != generation)) {
		/* we didn't find the right inode.. */
		iput(inode);
		return ERR_PTR(-ESTALE);
	}
	return inode;
}

static struct dentry *f2fs_fh_to_dentry(struct super_block *sb, struct fid *fid,
		int fh_len, int fh_type)
{
	return generic_fh_to_dentry(sb, fid, fh_len, fh_type,
				    f2fs_nfs_get_inode);
}

static struct dentry *f2fs_fh_to_parent(struct super_block *sb, struct fid *fid,
		int fh_len, int fh_type)
{
	return generic_fh_to_parent(sb, fid, fh_len, fh_type,
				    f2fs_nfs_get_inode);
}

static const struct export_operations f2fs_export_ops = {
	.fh_to_dentry = f2fs_fh_to_dentry,
	.fh_to_parent = f2fs_fh_to_parent,
	.get_parent = f2fs_get_parent,
};

static loff_t max_file_blocks(void)
{
	loff_t result = (DEF_ADDRS_PER_INODE - F2FS_INLINE_XATTR_ADDRS);
	loff_t leaf_count = ADDRS_PER_BLOCK;

	/* two direct node blocks */
	result += (leaf_count * 2);

	/* two indirect node blocks */
	leaf_count *= NIDS_PER_BLOCK;
	result += (leaf_count * 2);

	/* one double indirect node block */
	leaf_count *= NIDS_PER_BLOCK;
	result += leaf_count;

	return result;
}

static int __f2fs_commit_super(struct buffer_head *bh,
			struct f2fs_super_block *super)
{
	lock_buffer(bh);
	if (super)
		memcpy(bh->b_data + F2FS_SUPER_OFFSET, super, sizeof(*super));
	set_buffer_uptodate(bh);
	set_buffer_dirty(bh);
	unlock_buffer(bh);

	/* it's rare case, we can do fua all the time */
	return __sync_dirty_buffer(bh, REQ_PREFLUSH | REQ_FUA);
}

static inline bool sanity_check_area_boundary(struct f2fs_sb_info *sbi,
					struct buffer_head *bh)
{
	struct f2fs_super_block *raw_super = (struct f2fs_super_block *)
					(bh->b_data + F2FS_SUPER_OFFSET);
	struct super_block *sb = sbi->sb;
	u32 segment0_blkaddr = le32_to_cpu(raw_super->segment0_blkaddr);
	u32 cp_blkaddr = le32_to_cpu(raw_super->cp_blkaddr);
	u32 sit_blkaddr = le32_to_cpu(raw_super->sit_blkaddr);
	u32 nat_blkaddr = le32_to_cpu(raw_super->nat_blkaddr);
	u32 ssa_blkaddr = le32_to_cpu(raw_super->ssa_blkaddr);
	u32 main_blkaddr = le32_to_cpu(raw_super->main_blkaddr);
	u32 segment_count_ckpt = le32_to_cpu(raw_super->segment_count_ckpt);
	u32 segment_count_sit = le32_to_cpu(raw_super->segment_count_sit);
	u32 segment_count_nat = le32_to_cpu(raw_super->segment_count_nat);
	u32 segment_count_ssa = le32_to_cpu(raw_super->segment_count_ssa);
	u32 segment_count_main = le32_to_cpu(raw_super->segment_count_main);
	u32 segment_count = le32_to_cpu(raw_super->segment_count);
	u32 log_blocks_per_seg = le32_to_cpu(raw_super->log_blocks_per_seg);
	u64 main_end_blkaddr = main_blkaddr +
				(segment_count_main << log_blocks_per_seg);
	u64 seg_end_blkaddr = segment0_blkaddr +
				(segment_count << log_blocks_per_seg);

	if (segment0_blkaddr != cp_blkaddr) {
		f2fs_msg(sb, KERN_INFO,
			"Mismatch start address, segment0(%u) cp_blkaddr(%u)",
			segment0_blkaddr, cp_blkaddr);
		return true;
	}

	if (cp_blkaddr + (segment_count_ckpt << log_blocks_per_seg) !=
							sit_blkaddr) {
		f2fs_msg(sb, KERN_INFO,
			"Wrong CP boundary, start(%u) end(%u) blocks(%u)",
			cp_blkaddr, sit_blkaddr,
			segment_count_ckpt << log_blocks_per_seg);
		return true;
	}

	if (sit_blkaddr + (segment_count_sit << log_blocks_per_seg) !=
							nat_blkaddr) {
		f2fs_msg(sb, KERN_INFO,
			"Wrong SIT boundary, start(%u) end(%u) blocks(%u)",
			sit_blkaddr, nat_blkaddr,
			segment_count_sit << log_blocks_per_seg);
		return true;
	}

	if (nat_blkaddr + (segment_count_nat << log_blocks_per_seg) !=
							ssa_blkaddr) {
		f2fs_msg(sb, KERN_INFO,
			"Wrong NAT boundary, start(%u) end(%u) blocks(%u)",
			nat_blkaddr, ssa_blkaddr,
			segment_count_nat << log_blocks_per_seg);
		return true;
	}

	if (ssa_blkaddr + (segment_count_ssa << log_blocks_per_seg) !=
							main_blkaddr) {
		f2fs_msg(sb, KERN_INFO,
			"Wrong SSA boundary, start(%u) end(%u) blocks(%u)",
			ssa_blkaddr, main_blkaddr,
			segment_count_ssa << log_blocks_per_seg);
		return true;
	}

	if (main_end_blkaddr > seg_end_blkaddr) {
		f2fs_msg(sb, KERN_INFO,
			"Wrong MAIN_AREA boundary, start(%u) end(%u) block(%u)",
			main_blkaddr,
			segment0_blkaddr +
				(segment_count << log_blocks_per_seg),
			segment_count_main << log_blocks_per_seg);
		return true;
	} else if (main_end_blkaddr < seg_end_blkaddr) {
		int err = 0;
		char *res;

		/* fix in-memory information all the time */
		raw_super->segment_count = cpu_to_le32((main_end_blkaddr -
				segment0_blkaddr) >> log_blocks_per_seg);

		if (f2fs_readonly(sb) || bdev_read_only(sb->s_bdev)) {
			set_sbi_flag(sbi, SBI_NEED_SB_WRITE);
			res = "internally";
		} else {
			err = __f2fs_commit_super(bh, NULL);
			res = err ? "failed" : "done";
		}
		f2fs_msg(sb, KERN_INFO,
			"Fix alignment : %s, start(%u) end(%u) block(%u)",
			res, main_blkaddr,
			segment0_blkaddr +
				(segment_count << log_blocks_per_seg),
			segment_count_main << log_blocks_per_seg);
		if (err)
			return true;
	}
	return false;
}

static int sanity_check_raw_super(struct f2fs_sb_info *sbi,
				struct buffer_head *bh)
{
	struct f2fs_super_block *raw_super = (struct f2fs_super_block *)
					(bh->b_data + F2FS_SUPER_OFFSET);
	struct super_block *sb = sbi->sb;
	unsigned int blocksize;

	if (F2FS_SUPER_MAGIC != le32_to_cpu(raw_super->magic)) {
		f2fs_msg(sb, KERN_INFO,
			"Magic Mismatch, valid(0x%x) - read(0x%x)",
			F2FS_SUPER_MAGIC, le32_to_cpu(raw_super->magic));
		return 1;
	}

	/* Currently, support only 4KB page cache size */
	if (F2FS_BLKSIZE != PAGE_SIZE) {
		f2fs_msg(sb, KERN_INFO,
			"Invalid page_cache_size (%lu), supports only 4KB\n",
			PAGE_SIZE);
		return 1;
	}

	/* Currently, support only 4KB block size */
	blocksize = 1 << le32_to_cpu(raw_super->log_blocksize);
	if (blocksize != F2FS_BLKSIZE) {
		f2fs_msg(sb, KERN_INFO,
			"Invalid blocksize (%u), supports only 4KB\n",
			blocksize);
		return 1;
	}

	/* check log blocks per segment */
	if (le32_to_cpu(raw_super->log_blocks_per_seg) != 9) {
		f2fs_msg(sb, KERN_INFO,
			"Invalid log blocks per segment (%u)\n",
			le32_to_cpu(raw_super->log_blocks_per_seg));
		return 1;
	}

	/* Currently, support 512/1024/2048/4096 bytes sector size */
	if (le32_to_cpu(raw_super->log_sectorsize) >
				F2FS_MAX_LOG_SECTOR_SIZE ||
		le32_to_cpu(raw_super->log_sectorsize) <
				F2FS_MIN_LOG_SECTOR_SIZE) {
		f2fs_msg(sb, KERN_INFO, "Invalid log sectorsize (%u)",
			le32_to_cpu(raw_super->log_sectorsize));
		return 1;
	}
	if (le32_to_cpu(raw_super->log_sectors_per_block) +
		le32_to_cpu(raw_super->log_sectorsize) !=
			F2FS_MAX_LOG_SECTOR_SIZE) {
		f2fs_msg(sb, KERN_INFO,
			"Invalid log sectors per block(%u) log sectorsize(%u)",
			le32_to_cpu(raw_super->log_sectors_per_block),
			le32_to_cpu(raw_super->log_sectorsize));
		return 1;
	}

	/* check reserved ino info */
	if (le32_to_cpu(raw_super->node_ino) != 1 ||
		le32_to_cpu(raw_super->meta_ino) != 2 ||
		le32_to_cpu(raw_super->root_ino) != 3) {
		f2fs_msg(sb, KERN_INFO,
			"Invalid Fs Meta Ino: node(%u) meta(%u) root(%u)",
			le32_to_cpu(raw_super->node_ino),
			le32_to_cpu(raw_super->meta_ino),
			le32_to_cpu(raw_super->root_ino));
		return 1;
	}

	/* check CP/SIT/NAT/SSA/MAIN_AREA area boundary */
	if (sanity_check_area_boundary(sbi, bh))
		return 1;

	return 0;
}

int sanity_check_ckpt(struct f2fs_sb_info *sbi)
{
	unsigned int total, fsmeta;
	struct f2fs_super_block *raw_super = F2FS_RAW_SUPER(sbi);
	struct f2fs_checkpoint *ckpt = F2FS_CKPT(sbi);
	unsigned int ovp_segments, reserved_segments;

	total = le32_to_cpu(raw_super->segment_count);
	fsmeta = le32_to_cpu(raw_super->segment_count_ckpt);
	fsmeta += le32_to_cpu(raw_super->segment_count_sit);
	fsmeta += le32_to_cpu(raw_super->segment_count_nat);
	fsmeta += le32_to_cpu(ckpt->rsvd_segment_count);
	fsmeta += le32_to_cpu(raw_super->segment_count_ssa);

	if (unlikely(fsmeta >= total))
		return 1;

	ovp_segments = le32_to_cpu(ckpt->overprov_segment_count);
	reserved_segments = le32_to_cpu(ckpt->rsvd_segment_count);

	if (unlikely(fsmeta < F2FS_MIN_SEGMENTS ||
			ovp_segments == 0 || reserved_segments == 0)) {
		f2fs_msg(sbi->sb, KERN_ERR,
			"Wrong layout: check mkfs.f2fs version");
		return 1;
	}

	if (unlikely(f2fs_cp_error(sbi))) {
		f2fs_msg(sbi->sb, KERN_ERR, "A bug case: need to run fsck");
		return 1;
	}
	return 0;
}

static void init_sb_info(struct f2fs_sb_info *sbi)
{
	struct f2fs_super_block *raw_super = sbi->raw_super;
	int i;

	sbi->log_sectors_per_block =
		le32_to_cpu(raw_super->log_sectors_per_block);
	sbi->log_blocksize = le32_to_cpu(raw_super->log_blocksize);
	sbi->blocksize = 1 << sbi->log_blocksize;
	sbi->log_blocks_per_seg = le32_to_cpu(raw_super->log_blocks_per_seg);
	sbi->blocks_per_seg = 1 << sbi->log_blocks_per_seg;
	sbi->segs_per_sec = le32_to_cpu(raw_super->segs_per_sec);
	sbi->secs_per_zone = le32_to_cpu(raw_super->secs_per_zone);
	sbi->total_sections = le32_to_cpu(raw_super->section_count);
	sbi->total_node_count =
		(le32_to_cpu(raw_super->segment_count_nat) / 2)
			* sbi->blocks_per_seg * NAT_ENTRY_PER_BLOCK;
	sbi->root_ino_num = le32_to_cpu(raw_super->root_ino);
	sbi->node_ino_num = le32_to_cpu(raw_super->node_ino);
	sbi->meta_ino_num = le32_to_cpu(raw_super->meta_ino);
	sbi->cur_victim_sec = NULL_SECNO;
	sbi->max_victim_search = DEF_MAX_VICTIM_SEARCH;

	sbi->dir_level = DEF_DIR_LEVEL;
	sbi->interval_time[CP_TIME] = DEF_CP_INTERVAL;
	sbi->interval_time[REQ_TIME] = DEF_IDLE_INTERVAL;
	clear_sbi_flag(sbi, SBI_NEED_FSCK);

	for (i = 0; i < NR_COUNT_TYPE; i++)
		atomic_set(&sbi->nr_pages[i], 0);

	INIT_LIST_HEAD(&sbi->s_list);
	mutex_init(&sbi->umount_mutex);
	mutex_init(&sbi->wio_mutex[NODE]);
	mutex_init(&sbi->wio_mutex[DATA]);
	spin_lock_init(&sbi->cp_lock);
}

static int init_percpu_info(struct f2fs_sb_info *sbi)
{
	int err;

	err = percpu_counter_init(&sbi->alloc_valid_block_count, 0, GFP_KERNEL);
	if (err)
		return err;

	return percpu_counter_init(&sbi->total_valid_inode_count, 0,
								GFP_KERNEL);
}

#ifdef CONFIG_BLK_DEV_ZONED
static int init_blkz_info(struct f2fs_sb_info *sbi, int devi)
{
	struct block_device *bdev = FDEV(devi).bdev;
	sector_t nr_sectors = bdev->bd_part->nr_sects;
	sector_t sector = 0;
	struct blk_zone *zones;
	unsigned int i, nr_zones;
	unsigned int n = 0;
	int err = -EIO;

	if (!f2fs_sb_mounted_blkzoned(sbi->sb))
		return 0;

	if (sbi->blocks_per_blkz && sbi->blocks_per_blkz !=
				SECTOR_TO_BLOCK(bdev_zone_sectors(bdev)))
		return -EINVAL;
	sbi->blocks_per_blkz = SECTOR_TO_BLOCK(bdev_zone_sectors(bdev));
	if (sbi->log_blocks_per_blkz && sbi->log_blocks_per_blkz !=
				__ilog2_u32(sbi->blocks_per_blkz))
		return -EINVAL;
	sbi->log_blocks_per_blkz = __ilog2_u32(sbi->blocks_per_blkz);
	FDEV(devi).nr_blkz = SECTOR_TO_BLOCK(nr_sectors) >>
					sbi->log_blocks_per_blkz;
	if (nr_sectors & (bdev_zone_sectors(bdev) - 1))
		FDEV(devi).nr_blkz++;

	FDEV(devi).blkz_type = kmalloc(FDEV(devi).nr_blkz, GFP_KERNEL);
	if (!FDEV(devi).blkz_type)
		return -ENOMEM;

#define F2FS_REPORT_NR_ZONES   4096

	zones = kcalloc(F2FS_REPORT_NR_ZONES, sizeof(struct blk_zone),
			GFP_KERNEL);
	if (!zones)
		return -ENOMEM;

	/* Get block zones type */
	while (zones && sector < nr_sectors) {

		nr_zones = F2FS_REPORT_NR_ZONES;
		err = blkdev_report_zones(bdev, sector,
					  zones, &nr_zones,
					  GFP_KERNEL);
		if (err)
			break;
		if (!nr_zones) {
			err = -EIO;
			break;
		}

		for (i = 0; i < nr_zones; i++) {
			FDEV(devi).blkz_type[n] = zones[i].type;
			sector += zones[i].len;
			n++;
		}
	}

	kfree(zones);

	return err;
}
#endif

/*
 * Read f2fs raw super block.
 * Because we have two copies of super block, so read both of them
 * to get the first valid one. If any one of them is broken, we pass
 * them recovery flag back to the caller.
 */
static int read_raw_super_block(struct f2fs_sb_info *sbi,
			struct f2fs_super_block **raw_super,
			int *valid_super_block, int *recovery)
{
	struct super_block *sb = sbi->sb;
	int block;
	struct buffer_head *bh;
	struct f2fs_super_block *super;
	int err = 0;

	super = kzalloc(sizeof(struct f2fs_super_block), GFP_KERNEL);
	if (!super)
		return -ENOMEM;

	for (block = 0; block < 2; block++) {
		bh = sb_bread(sb, block);
		if (!bh) {
			f2fs_msg(sb, KERN_ERR, "Unable to read %dth superblock",
				block + 1);
			err = -EIO;
			continue;
		}

		/* sanity checking of raw super */
		if (sanity_check_raw_super(sbi, bh)) {
			f2fs_msg(sb, KERN_ERR,
				"Can't find valid F2FS filesystem in %dth superblock",
				block + 1);
			err = -EINVAL;
			brelse(bh);
			continue;
		}

		if (!*raw_super) {
			memcpy(super, bh->b_data + F2FS_SUPER_OFFSET,
							sizeof(*super));
			*valid_super_block = block;
			*raw_super = super;
		}
		brelse(bh);
	}

	/* Fail to read any one of the superblocks*/
	if (err < 0)
		*recovery = 1;

	/* No valid superblock */
	if (!*raw_super)
		kfree(super);
	else
		err = 0;

	return err;
}

int f2fs_commit_super(struct f2fs_sb_info *sbi, bool recover)
{
	struct buffer_head *bh;
	int err;

	if ((recover && f2fs_readonly(sbi->sb)) ||
				bdev_read_only(sbi->sb->s_bdev)) {
		set_sbi_flag(sbi, SBI_NEED_SB_WRITE);
		return -EROFS;
	}

	/* write back-up superblock first */
	bh = sb_getblk(sbi->sb, sbi->valid_super_block ? 0: 1);
	if (!bh)
		return -EIO;
	err = __f2fs_commit_super(bh, F2FS_RAW_SUPER(sbi));
	brelse(bh);

	/* if we are in recovery path, skip writing valid superblock */
	if (recover || err)
		return err;

	/* write current valid superblock */
	bh = sb_getblk(sbi->sb, sbi->valid_super_block);
	if (!bh)
		return -EIO;
	err = __f2fs_commit_super(bh, F2FS_RAW_SUPER(sbi));
	brelse(bh);
	return err;
}

static int f2fs_scan_devices(struct f2fs_sb_info *sbi)
{
	struct f2fs_super_block *raw_super = F2FS_RAW_SUPER(sbi);
	unsigned int max_devices = MAX_DEVICES;
	int i;

	/* Initialize single device information */
	if (!RDEV(0).path[0]) {
		if (!bdev_is_zoned(sbi->sb->s_bdev))
			return 0;
		max_devices = 1;
	}

	/*
	 * Initialize multiple devices information, or single
	 * zoned block device information.
	 */
	sbi->devs = kcalloc(max_devices, sizeof(struct f2fs_dev_info),
				GFP_KERNEL);
	if (!sbi->devs)
		return -ENOMEM;

	for (i = 0; i < max_devices; i++) {

		if (i > 0 && !RDEV(i).path[0])
			break;

		if (max_devices == 1) {
			/* Single zoned block device mount */
			FDEV(0).bdev =
				blkdev_get_by_dev(sbi->sb->s_bdev->bd_dev,
					sbi->sb->s_mode, sbi->sb->s_type);
		} else {
			/* Multi-device mount */
			memcpy(FDEV(i).path, RDEV(i).path, MAX_PATH_LEN);
			FDEV(i).total_segments =
				le32_to_cpu(RDEV(i).total_segments);
			if (i == 0) {
				FDEV(i).start_blk = 0;
				FDEV(i).end_blk = FDEV(i).start_blk +
				    (FDEV(i).total_segments <<
				    sbi->log_blocks_per_seg) - 1 +
				    le32_to_cpu(raw_super->segment0_blkaddr);
			} else {
				FDEV(i).start_blk = FDEV(i - 1).end_blk + 1;
				FDEV(i).end_blk = FDEV(i).start_blk +
					(FDEV(i).total_segments <<
					sbi->log_blocks_per_seg) - 1;
			}
			FDEV(i).bdev = blkdev_get_by_path(FDEV(i).path,
					sbi->sb->s_mode, sbi->sb->s_type);
		}
		if (IS_ERR(FDEV(i).bdev))
			return PTR_ERR(FDEV(i).bdev);

		/* to release errored devices */
		sbi->s_ndevs = i + 1;

#ifdef CONFIG_BLK_DEV_ZONED
		if (bdev_zoned_model(FDEV(i).bdev) == BLK_ZONED_HM &&
				!f2fs_sb_mounted_blkzoned(sbi->sb)) {
			f2fs_msg(sbi->sb, KERN_ERR,
				"Zoned block device feature not enabled\n");
			return -EINVAL;
		}
		if (bdev_zoned_model(FDEV(i).bdev) != BLK_ZONED_NONE) {
			if (init_blkz_info(sbi, i)) {
				f2fs_msg(sbi->sb, KERN_ERR,
					"Failed to initialize F2FS blkzone information");
				return -EINVAL;
			}
			if (max_devices == 1)
				break;
			f2fs_msg(sbi->sb, KERN_INFO,
				"Mount Device [%2d]: %20s, %8u, %8x - %8x (zone: %s)",
				i, FDEV(i).path,
				FDEV(i).total_segments,
				FDEV(i).start_blk, FDEV(i).end_blk,
				bdev_zoned_model(FDEV(i).bdev) == BLK_ZONED_HA ?
				"Host-aware" : "Host-managed");
			continue;
		}
#endif
		f2fs_msg(sbi->sb, KERN_INFO,
			"Mount Device [%2d]: %20s, %8u, %8x - %8x",
				i, FDEV(i).path,
				FDEV(i).total_segments,
				FDEV(i).start_blk, FDEV(i).end_blk);
	}
	f2fs_msg(sbi->sb, KERN_INFO,
			"IO Block Size: %8d KB", F2FS_IO_SIZE_KB(sbi));
	return 0;
}

static int f2fs_fill_super(struct super_block *sb, void *data, int silent)
{
	struct f2fs_sb_info *sbi;
	struct f2fs_super_block *raw_super;
	struct inode *root;
	int err;
	bool retry = true, need_fsck = false;
	char *options = NULL;
	int recovery, i, valid_super_block;
	struct curseg_info *seg_i;

try_onemore:
	err = -EINVAL;
	raw_super = NULL;
	valid_super_block = -1;
	recovery = 0;

	/* allocate memory for f2fs-specific super block info */
	sbi = kzalloc(sizeof(struct f2fs_sb_info), GFP_KERNEL);
	if (!sbi)
		return -ENOMEM;

	sbi->sb = sb;

	/* Load the checksum driver */
	sbi->s_chksum_driver = crypto_alloc_shash("crc32", 0, 0);
	if (IS_ERR(sbi->s_chksum_driver)) {
		f2fs_msg(sb, KERN_ERR, "Cannot load crc32 driver.");
		err = PTR_ERR(sbi->s_chksum_driver);
		sbi->s_chksum_driver = NULL;
		goto free_sbi;
	}

	/* set a block size */
	if (unlikely(!sb_set_blocksize(sb, F2FS_BLKSIZE))) {
		f2fs_msg(sb, KERN_ERR, "unable to set blocksize");
		goto free_sbi;
	}

	err = read_raw_super_block(sbi, &raw_super, &valid_super_block,
								&recovery);
	if (err)
		goto free_sbi;

	sb->s_fs_info = sbi;
	sbi->raw_super = raw_super;

	/*
	 * The BLKZONED feature indicates that the drive was formatted with
	 * zone alignment optimization. This is optional for host-aware
	 * devices, but mandatory for host-managed zoned block devices.
	 */
#ifndef CONFIG_BLK_DEV_ZONED
	if (f2fs_sb_mounted_blkzoned(sb)) {
		f2fs_msg(sb, KERN_ERR,
			 "Zoned block device support is not enabled\n");
		goto free_sb_buf;
	}
#endif
	default_options(sbi);
	/* parse mount options */
	options = kstrdup((const char *)data, GFP_KERNEL);
	if (data && !options) {
		err = -ENOMEM;
		goto free_sb_buf;
	}

	err = parse_options(sb, options);
	if (err)
		goto free_options;

	sbi->max_file_blocks = max_file_blocks();
	sb->s_maxbytes = sbi->max_file_blocks <<
				le32_to_cpu(raw_super->log_blocksize);
	sb->s_max_links = F2FS_LINK_MAX;
	get_random_bytes(&sbi->s_next_generation, sizeof(u32));

	sb->s_op = &f2fs_sops;
	sb->s_cop = &f2fs_cryptops;
	sb->s_xattr = f2fs_xattr_handlers;
	sb->s_export_op = &f2fs_export_ops;
	sb->s_magic = F2FS_SUPER_MAGIC;
	sb->s_time_gran = 1;
	sb->s_flags = (sb->s_flags & ~MS_POSIXACL) |
		(test_opt(sbi, POSIX_ACL) ? MS_POSIXACL : 0);
	memcpy(sb->s_uuid, raw_super->uuid, sizeof(raw_super->uuid));

	/* init f2fs-specific super block info */
	sbi->valid_super_block = valid_super_block;
	mutex_init(&sbi->gc_mutex);
	mutex_init(&sbi->cp_mutex);
	init_rwsem(&sbi->node_write);

	/* disallow all the data/node/meta page writes */
	set_sbi_flag(sbi, SBI_POR_DOING);
	spin_lock_init(&sbi->stat_lock);

	init_rwsem(&sbi->read_io.io_rwsem);
	sbi->read_io.sbi = sbi;
	sbi->read_io.bio = NULL;
	for (i = 0; i < NR_PAGE_TYPE; i++) {
		init_rwsem(&sbi->write_io[i].io_rwsem);
		sbi->write_io[i].sbi = sbi;
		sbi->write_io[i].bio = NULL;
	}

	init_rwsem(&sbi->cp_rwsem);
	init_waitqueue_head(&sbi->cp_wait);
	init_sb_info(sbi);

	err = init_percpu_info(sbi);
	if (err)
		goto free_options;

	if (F2FS_IO_SIZE(sbi) > 1) {
		sbi->write_io_dummy =
			mempool_create_page_pool(2 * (F2FS_IO_SIZE(sbi) - 1), 0);
		if (!sbi->write_io_dummy)
			goto free_options;
	}

	/* get an inode for meta space */
	sbi->meta_inode = f2fs_iget(sb, F2FS_META_INO(sbi));
	if (IS_ERR(sbi->meta_inode)) {
		f2fs_msg(sb, KERN_ERR, "Failed to read F2FS meta data inode");
		err = PTR_ERR(sbi->meta_inode);
		goto free_io_dummy;
	}

	err = get_valid_checkpoint(sbi);
	if (err) {
		f2fs_msg(sb, KERN_ERR, "Failed to get valid F2FS checkpoint");
		goto free_meta_inode;
	}

	/* Initialize device list */
	err = f2fs_scan_devices(sbi);
	if (err) {
		f2fs_msg(sb, KERN_ERR, "Failed to find devices");
		goto free_devices;
	}

	sbi->total_valid_node_count =
				le32_to_cpu(sbi->ckpt->valid_node_count);
	percpu_counter_set(&sbi->total_valid_inode_count,
				le32_to_cpu(sbi->ckpt->valid_inode_count));
	sbi->user_block_count = le64_to_cpu(sbi->ckpt->user_block_count);
	sbi->total_valid_block_count =
				le64_to_cpu(sbi->ckpt->valid_block_count);
	sbi->last_valid_block_count = sbi->total_valid_block_count;

	for (i = 0; i < NR_INODE_TYPE; i++) {
		INIT_LIST_HEAD(&sbi->inode_list[i]);
		spin_lock_init(&sbi->inode_lock[i]);
	}

	init_extent_cache_info(sbi);

	init_ino_entry_info(sbi);

	/* setup f2fs internal modules */
	err = build_segment_manager(sbi);
	if (err) {
		f2fs_msg(sb, KERN_ERR,
			"Failed to initialize F2FS segment manager");
		goto free_sm;
	}
	err = build_node_manager(sbi);
	if (err) {
		f2fs_msg(sb, KERN_ERR,
			"Failed to initialize F2FS node manager");
		goto free_nm;
	}

	/* For write statistics */
	if (sb->s_bdev->bd_part)
		sbi->sectors_written_start =
			(u64)part_stat_read(sb->s_bdev->bd_part, sectors[1]);

	/* Read accumulated write IO statistics if exists */
	seg_i = CURSEG_I(sbi, CURSEG_HOT_NODE);
	if (__exist_node_summaries(sbi))
		sbi->kbytes_written =
			le64_to_cpu(seg_i->journal->info.kbytes_written);

	build_gc_manager(sbi);

	/* get an inode for node space */
	sbi->node_inode = f2fs_iget(sb, F2FS_NODE_INO(sbi));
	if (IS_ERR(sbi->node_inode)) {
		f2fs_msg(sb, KERN_ERR, "Failed to read node inode");
		err = PTR_ERR(sbi->node_inode);
		goto free_nm;
	}

	f2fs_join_shrinker(sbi);

	/* if there are nt orphan nodes free them */
	err = recover_orphan_inodes(sbi);
	if (err)
		goto free_node_inode;

	/* read root inode and dentry */
	root = f2fs_iget(sb, F2FS_ROOT_INO(sbi));
	if (IS_ERR(root)) {
		f2fs_msg(sb, KERN_ERR, "Failed to read root inode");
		err = PTR_ERR(root);
		goto free_node_inode;
	}
	if (!S_ISDIR(root->i_mode) || !root->i_blocks || !root->i_size) {
		iput(root);
		err = -EINVAL;
		goto free_node_inode;
	}

	sb->s_root = d_make_root(root); /* allocate root dentry */
	if (!sb->s_root) {
		err = -ENOMEM;
		goto free_root_inode;
	}

	err = f2fs_build_stats(sbi);
	if (err)
		goto free_root_inode;

	if (f2fs_proc_root)
		sbi->s_proc = proc_mkdir(sb->s_id, f2fs_proc_root);

	if (sbi->s_proc) {
		proc_create_data("segment_info", S_IRUGO, sbi->s_proc,
				 &f2fs_seq_segment_info_fops, sb);
		proc_create_data("segment_bits", S_IRUGO, sbi->s_proc,
				 &f2fs_seq_segment_bits_fops, sb);
	}

	sbi->s_kobj.kset = f2fs_kset;
	init_completion(&sbi->s_kobj_unregister);
	err = kobject_init_and_add(&sbi->s_kobj, &f2fs_ktype, NULL,
							"%s", sb->s_id);
	if (err)
		goto free_proc;

	/* recover fsynced data */
	if (!test_opt(sbi, DISABLE_ROLL_FORWARD)) {
		/*
		 * mount should be failed, when device has readonly mode, and
		 * previous checkpoint was not done by clean system shutdown.
		 */
		if (bdev_read_only(sb->s_bdev) &&
				!is_set_ckpt_flags(sbi, CP_UMOUNT_FLAG)) {
			err = -EROFS;
			goto free_kobj;
		}

		if (need_fsck)
			set_sbi_flag(sbi, SBI_NEED_FSCK);

		if (!retry)
			goto skip_recovery;

		err = recover_fsync_data(sbi, false);
		if (err < 0) {
			need_fsck = true;
			f2fs_msg(sb, KERN_ERR,
				"Cannot recover all fsync data errno=%d", err);
			goto free_kobj;
		}
	} else {
		err = recover_fsync_data(sbi, true);

		if (!f2fs_readonly(sb) && err > 0) {
			err = -EINVAL;
			f2fs_msg(sb, KERN_ERR,
				"Need to recover fsync data");
			goto free_kobj;
		}
	}
skip_recovery:
	/* recover_fsync_data() cleared this already */
	clear_sbi_flag(sbi, SBI_POR_DOING);

	/*
	 * If filesystem is not mounted as read-only then
	 * do start the gc_thread.
	 */
	if (test_opt(sbi, BG_GC) && !f2fs_readonly(sb)) {
		/* After POR, we can run background GC thread.*/
		err = start_gc_thread(sbi);
		if (err)
			goto free_kobj;
	}
	kfree(options);

	/* recover broken superblock */
	if (recovery) {
		err = f2fs_commit_super(sbi, true);
		f2fs_msg(sb, KERN_INFO,
			"Try to recover %dth superblock, ret: %d",
			sbi->valid_super_block ? 1 : 2, err);
	}

	f2fs_msg(sbi->sb, KERN_NOTICE, "Mounted with checkpoint version = %llx",
				cur_cp_version(F2FS_CKPT(sbi)));
	f2fs_update_time(sbi, CP_TIME);
	f2fs_update_time(sbi, REQ_TIME);
	return 0;

free_kobj:
	f2fs_sync_inode_meta(sbi);
	kobject_del(&sbi->s_kobj);
	kobject_put(&sbi->s_kobj);
	wait_for_completion(&sbi->s_kobj_unregister);
free_proc:
	if (sbi->s_proc) {
		remove_proc_entry("segment_info", sbi->s_proc);
		remove_proc_entry("segment_bits", sbi->s_proc);
		remove_proc_entry(sb->s_id, f2fs_proc_root);
	}
	f2fs_destroy_stats(sbi);
free_root_inode:
	dput(sb->s_root);
	sb->s_root = NULL;
free_node_inode:
	truncate_inode_pages_final(NODE_MAPPING(sbi));
	mutex_lock(&sbi->umount_mutex);
	release_ino_entry(sbi, true);
	f2fs_leave_shrinker(sbi);
	/*
	 * Some dirty meta pages can be produced by recover_orphan_inodes()
	 * failed by EIO. Then, iput(node_inode) can trigger balance_fs_bg()
	 * followed by write_checkpoint() through f2fs_write_node_pages(), which
	 * falls into an infinite loop in sync_meta_pages().
	 */
	truncate_inode_pages_final(META_MAPPING(sbi));
	iput(sbi->node_inode);
	mutex_unlock(&sbi->umount_mutex);
free_nm:
	destroy_node_manager(sbi);
free_sm:
	destroy_segment_manager(sbi);
free_devices:
	destroy_device_list(sbi);
	kfree(sbi->ckpt);
free_meta_inode:
	make_bad_inode(sbi->meta_inode);
	iput(sbi->meta_inode);
free_io_dummy:
	mempool_destroy(sbi->write_io_dummy);
free_options:
	destroy_percpu_info(sbi);
	kfree(options);
free_sb_buf:
	kfree(raw_super);
free_sbi:
	if (sbi->s_chksum_driver)
		crypto_free_shash(sbi->s_chksum_driver);
	kfree(sbi);

	/* give only one another chance */
	if (retry) {
		retry = false;
		shrink_dcache_sb(sb);
		goto try_onemore;
	}
	return err;
}

static struct dentry *f2fs_mount(struct file_system_type *fs_type, int flags,
			const char *dev_name, void *data)
{
	return mount_bdev(fs_type, flags, dev_name, data, f2fs_fill_super);
}

static void kill_f2fs_super(struct super_block *sb)
{
	if (sb->s_root)
		set_sbi_flag(F2FS_SB(sb), SBI_IS_CLOSE);
	kill_block_super(sb);
}

static struct file_system_type f2fs_fs_type = {
	.owner		= THIS_MODULE,
	.name		= "f2fs",
	.mount		= f2fs_mount,
	.kill_sb	= kill_f2fs_super,
	.fs_flags	= FS_REQUIRES_DEV,
};
MODULE_ALIAS_FS("f2fs");

static int __init init_inodecache(void)
{
	f2fs_inode_cachep = kmem_cache_create("f2fs_inode_cache",
			sizeof(struct f2fs_inode_info), 0,
			SLAB_RECLAIM_ACCOUNT|SLAB_ACCOUNT, NULL);
	if (!f2fs_inode_cachep)
		return -ENOMEM;
	return 0;
}

static void destroy_inodecache(void)
{
	/*
	 * Make sure all delayed rcu free inodes are flushed before we
	 * destroy cache.
	 */
	rcu_barrier();
	kmem_cache_destroy(f2fs_inode_cachep);
}

static int __init init_f2fs_fs(void)
{
	int err;

	f2fs_build_trace_ios();

	err = init_inodecache();
	if (err)
		goto fail;
	err = create_node_manager_caches();
	if (err)
		goto free_inodecache;
	err = create_segment_manager_caches();
	if (err)
		goto free_node_manager_caches;
	err = create_checkpoint_caches();
	if (err)
		goto free_segment_manager_caches;
	err = create_extent_cache();
	if (err)
		goto free_checkpoint_caches;
	f2fs_kset = kset_create_and_add("f2fs", NULL, fs_kobj);
	if (!f2fs_kset) {
		err = -ENOMEM;
		goto free_extent_cache;
	}
	err = register_shrinker(&f2fs_shrinker_info);
	if (err)
		goto free_kset;

	err = register_filesystem(&f2fs_fs_type);
	if (err)
		goto free_shrinker;
	err = f2fs_create_root_stats();
	if (err)
		goto free_filesystem;
	f2fs_proc_root = proc_mkdir("fs/f2fs", NULL);
	return 0;

free_filesystem:
	unregister_filesystem(&f2fs_fs_type);
free_shrinker:
	unregister_shrinker(&f2fs_shrinker_info);
free_kset:
	kset_unregister(f2fs_kset);
free_extent_cache:
	destroy_extent_cache();
free_checkpoint_caches:
	destroy_checkpoint_caches();
free_segment_manager_caches:
	destroy_segment_manager_caches();
free_node_manager_caches:
	destroy_node_manager_caches();
free_inodecache:
	destroy_inodecache();
fail:
	return err;
}

static void __exit exit_f2fs_fs(void)
{
	remove_proc_entry("fs/f2fs", NULL);
	f2fs_destroy_root_stats();
	unregister_filesystem(&f2fs_fs_type);
	unregister_shrinker(&f2fs_shrinker_info);
	kset_unregister(f2fs_kset);
	destroy_extent_cache();
	destroy_checkpoint_caches();
	destroy_segment_manager_caches();
	destroy_node_manager_caches();
	destroy_inodecache();
	f2fs_destroy_trace_ios();
}

module_init(init_f2fs_fs)
module_exit(exit_f2fs_fs)

MODULE_AUTHOR("Samsung Electronics's Praesto Team");
MODULE_DESCRIPTION("Flash Friendly File System");
MODULE_LICENSE("GPL");
<|MERGE_RESOLUTION|>--- conflicted
+++ resolved
@@ -1219,10 +1219,7 @@
 }
 
 static const struct fscrypt_operations f2fs_cryptops = {
-<<<<<<< HEAD
 	.key_prefix	= "f2fs:",
-=======
->>>>>>> 900f7362
 	.get_context	= f2fs_get_context,
 	.set_context	= f2fs_set_context,
 	.is_encrypted	= f2fs_encrypted_inode,
