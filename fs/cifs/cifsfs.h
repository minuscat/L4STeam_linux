/*
 *   fs/cifs/cifsfs.h
 *
 *   Copyright (c) International Business Machines  Corp., 2002, 2007
 *   Author(s): Steve French (sfrench@us.ibm.com)
 *
 *   This library is free software; you can redistribute it and/or modify
 *   it under the terms of the GNU Lesser General Public License as published
 *   by the Free Software Foundation; either version 2.1 of the License, or
 *   (at your option) any later version.
 *
 *   This library is distributed in the hope that it will be useful,
 *   but WITHOUT ANY WARRANTY; without even the implied warranty of
 *   MERCHANTABILITY or FITNESS FOR A PARTICULAR PURPOSE.  See
 *   the GNU Lesser General Public License for more details.
 *
 *   You should have received a copy of the GNU Lesser General Public License
 *   along with this library; if not, write to the Free Software
 *   Foundation, Inc., 59 Temple Place, Suite 330, Boston, MA 02111-1307 USA
 */

#ifndef _CIFSFS_H
#define _CIFSFS_H

#include <linux/hash.h>

#define ROOT_I 2

/*
 * ino_t is 32-bits on 32-bit arch. We have to squash the 64-bit value down
 * so that it will fit. We use hash_64 to convert the value to 31 bits, and
 * then add 1, to ensure that we don't end up with a 0 as the value.
 */
static inline ino_t
cifs_uniqueid_to_ino_t(u64 fileid)
{
	if ((sizeof(ino_t)) < (sizeof(u64)))
		return (ino_t)hash_64(fileid, (sizeof(ino_t) * 8) - 1) + 1;

	return (ino_t)fileid;

}

static inline void cifs_set_time(struct dentry *dentry, unsigned long time)
{
	dentry->d_fsdata = (void *) time;
}

static inline unsigned long cifs_get_time(struct dentry *dentry)
{
	return (unsigned long) dentry->d_fsdata;
}

extern struct file_system_type cifs_fs_type;
extern const struct address_space_operations cifs_addr_ops;
extern const struct address_space_operations cifs_addr_ops_smallbuf;

/* Functions related to super block operations */
extern void cifs_sb_active(struct super_block *sb);
extern void cifs_sb_deactive(struct super_block *sb);

/* Functions related to inodes */
extern const struct inode_operations cifs_dir_inode_ops;
extern struct inode *cifs_root_iget(struct super_block *);
extern int cifs_create(struct inode *, struct dentry *, umode_t,
		       bool excl);
extern int cifs_atomic_open(struct inode *, struct dentry *,
			    struct file *, unsigned, umode_t);
extern struct dentry *cifs_lookup(struct inode *, struct dentry *,
				  unsigned int);
extern int cifs_unlink(struct inode *dir, struct dentry *dentry);
extern int cifs_hardlink(struct dentry *, struct inode *, struct dentry *);
extern int cifs_mknod(struct inode *, struct dentry *, umode_t, dev_t);
extern int cifs_mkdir(struct inode *, struct dentry *, umode_t);
extern int cifs_rmdir(struct inode *, struct dentry *);
extern int cifs_rename2(struct inode *, struct dentry *, struct inode *,
			struct dentry *, unsigned int);
extern int cifs_revalidate_file_attr(struct file *filp);
extern int cifs_revalidate_dentry_attr(struct dentry *);
extern int cifs_revalidate_file(struct file *filp);
extern int cifs_revalidate_dentry(struct dentry *);
extern int cifs_invalidate_mapping(struct inode *inode);
extern int cifs_revalidate_mapping(struct inode *inode);
extern int cifs_zap_mapping(struct inode *inode);
extern int cifs_getattr(const struct path *, struct kstat *, u32, unsigned int);
extern int cifs_setattr(struct dentry *, struct iattr *);
extern int cifs_fiemap(struct inode *, struct fiemap_extent_info *, u64 start,
		       u64 len);

extern const struct inode_operations cifs_file_inode_ops;
extern const struct inode_operations cifs_symlink_inode_ops;
extern const struct inode_operations cifs_dfs_referral_inode_operations;


/* Functions related to files and directories */
extern const struct file_operations cifs_file_ops;
extern const struct file_operations cifs_file_direct_ops; /* if directio mnt */
extern const struct file_operations cifs_file_strict_ops; /* if strictio mnt */
extern const struct file_operations cifs_file_nobrl_ops; /* no brlocks */
extern const struct file_operations cifs_file_direct_nobrl_ops;
extern const struct file_operations cifs_file_strict_nobrl_ops;
extern int cifs_open(struct inode *inode, struct file *file);
extern int cifs_close(struct inode *inode, struct file *file);
extern int cifs_closedir(struct inode *inode, struct file *file);
extern ssize_t cifs_user_readv(struct kiocb *iocb, struct iov_iter *to);
extern ssize_t cifs_direct_readv(struct kiocb *iocb, struct iov_iter *to);
extern ssize_t cifs_strict_readv(struct kiocb *iocb, struct iov_iter *to);
extern ssize_t cifs_user_writev(struct kiocb *iocb, struct iov_iter *from);
extern ssize_t cifs_direct_writev(struct kiocb *iocb, struct iov_iter *from);
extern ssize_t cifs_strict_writev(struct kiocb *iocb, struct iov_iter *from);
extern int cifs_flock(struct file *pfile, int cmd, struct file_lock *plock);
extern int cifs_lock(struct file *, int, struct file_lock *);
extern int cifs_fsync(struct file *, loff_t, loff_t, int);
extern int cifs_strict_fsync(struct file *, loff_t, loff_t, int);
extern int cifs_flush(struct file *, fl_owner_t id);
extern int cifs_file_mmap(struct file * , struct vm_area_struct *);
extern int cifs_file_strict_mmap(struct file * , struct vm_area_struct *);
extern const struct file_operations cifs_dir_ops;
extern int cifs_dir_open(struct inode *inode, struct file *file);
extern int cifs_readdir(struct file *file, struct dir_context *ctx);

/* Functions related to dir entries */
extern const struct dentry_operations cifs_dentry_ops;
extern const struct dentry_operations cifs_ci_dentry_ops;

#ifdef CONFIG_CIFS_DFS_UPCALL
extern struct vfsmount *cifs_dfs_d_automount(struct path *path);
#else
#define cifs_dfs_d_automount NULL
#endif

/* Functions related to symlinks */
extern const char *cifs_get_link(struct dentry *, struct inode *,
			struct delayed_call *);
extern int cifs_symlink(struct inode *inode, struct dentry *direntry,
			const char *symname);

#ifdef CONFIG_CIFS_XATTR
extern const struct xattr_handler *cifs_xattr_handlers[];
extern ssize_t	cifs_listxattr(struct dentry *, char *, size_t);
#else
# define cifs_xattr_handlers NULL
# define cifs_listxattr NULL
#endif

extern ssize_t cifs_file_copychunk_range(unsigned int xid,
					struct file *src_file, loff_t off,
					struct file *dst_file, loff_t destoff,
					size_t len, unsigned int flags);

extern long cifs_ioctl(struct file *filep, unsigned int cmd, unsigned long arg);
extern void cifs_setsize(struct inode *inode, loff_t offset);
extern int cifs_truncate_page(struct address_space *mapping, loff_t from);

#ifdef CONFIG_CIFS_NFSD_EXPORT
extern const struct export_operations cifs_export_ops;
#endif /* CONFIG_CIFS_NFSD_EXPORT */

<<<<<<< HEAD
#define CIFS_VERSION   "2.25"
=======
#define CIFS_VERSION   "2.26"
>>>>>>> 04d5ce62
#endif				/* _CIFSFS_H */<|MERGE_RESOLUTION|>--- conflicted
+++ resolved
@@ -156,9 +156,5 @@
 extern const struct export_operations cifs_export_ops;
 #endif /* CONFIG_CIFS_NFSD_EXPORT */
 
-<<<<<<< HEAD
-#define CIFS_VERSION   "2.25"
-=======
 #define CIFS_VERSION   "2.26"
->>>>>>> 04d5ce62
 #endif				/* _CIFSFS_H */