--- conflicted
+++ resolved
@@ -467,13 +467,10 @@
 		return -EOPNOTSUPP;
 
 	old_cred = ovl_override_creds(inode->i_sb);
-<<<<<<< HEAD
-=======
 
 	if (fieinfo->fi_flags & FIEMAP_FLAG_SYNC)
 		filemap_write_and_wait(realinode->i_mapping);
 
->>>>>>> f9885ef8
 	err = realinode->i_op->fiemap(realinode, fieinfo, start, len);
 	revert_creds(old_cred);
 
@@ -507,14 +504,11 @@
 	.update_time	= ovl_update_time,
 };
 
-<<<<<<< HEAD
-=======
 const struct address_space_operations ovl_aops = {
 	/* For O_DIRECT dentry_open() checks f_mapping->a_ops->direct_IO */
 	.direct_IO		= noop_direct_IO,
 };
 
->>>>>>> f9885ef8
 /*
  * It is possible to stack overlayfs instance on top of another
  * overlayfs instance as lower layer. We need to annonate the
@@ -586,10 +580,7 @@
 	case S_IFREG:
 		inode->i_op = &ovl_file_inode_operations;
 		inode->i_fop = &ovl_file_operations;
-<<<<<<< HEAD
-=======
 		inode->i_mapping->a_ops = &ovl_aops;
->>>>>>> f9885ef8
 		break;
 
 	case S_IFDIR:
