--- conflicted
+++ resolved
@@ -598,7 +598,6 @@
 		break;
 	}
 	return -EINVAL;
-<<<<<<< HEAD
 }
 
 static umode_t ntc_is_visible(const void *data, enum hwmon_sensor_types type,
@@ -616,51 +615,9 @@
 	return 0;
 }
 
-static const u32 ntc_chip_config[] = {
-	HWMON_C_REGISTER_TZ,
-	0
-};
-
-static const struct hwmon_channel_info ntc_chip = {
-	.type = hwmon_chip,
-	.config = ntc_chip_config,
-};
-
-static const u32 ntc_temp_config[] = {
-	HWMON_T_INPUT | HWMON_T_TYPE,
-	0
-};
-
-static const struct hwmon_channel_info ntc_temp = {
-	.type = hwmon_temp,
-	.config = ntc_temp_config,
-};
-
-static const struct hwmon_channel_info *ntc_info[] = {
-	&ntc_chip,
-	&ntc_temp,
-=======
-}
-
-static umode_t ntc_is_visible(const void *data, enum hwmon_sensor_types type,
-			      u32 attr, int channel)
-{
-	if (type == hwmon_temp) {
-		switch (attr) {
-		case hwmon_temp_input:
-		case hwmon_temp_type:
-			return 0444;
-		default:
-			break;
-		}
-	}
-	return 0;
-}
-
 static const struct hwmon_channel_info *ntc_info[] = {
 	HWMON_CHANNEL_INFO(chip, HWMON_C_REGISTER_TZ),
 	HWMON_CHANNEL_INFO(temp, HWMON_T_INPUT | HWMON_T_TYPE),
->>>>>>> 0ecfebd2
 	NULL
 };
 
