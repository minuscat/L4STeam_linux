/*
 * CAN driver for EMS Dr. Thomas Wuensche CPC-USB/ARM7
 *
 * Copyright (C) 2004-2009 EMS Dr. Thomas Wuensche
 *
 * This program is free software; you can redistribute it and/or modify it
 * under the terms of the GNU General Public License as published
 * by the Free Software Foundation; version 2 of the License.
 *
 * This program is distributed in the hope that it will be useful, but
 * WITHOUT ANY WARRANTY; without even the implied warranty of
 * MERCHANTABILITY or FITNESS FOR A PARTICULAR PURPOSE.  See the GNU
 * General Public License for more details.
 *
 * You should have received a copy of the GNU General Public License along
 * with this program; if not, write to the Free Software Foundation, Inc.,
 * 51 Franklin Street, Fifth Floor, Boston, MA 02110-1301 USA.
 */
#include <linux/init.h>
#include <linux/signal.h>
#include <linux/slab.h>
#include <linux/module.h>
#include <linux/netdevice.h>
#include <linux/usb.h>

#include <linux/can.h>
#include <linux/can/dev.h>
#include <linux/can/error.h>

MODULE_AUTHOR("Sebastian Haas <haas@ems-wuensche.com>");
MODULE_DESCRIPTION("CAN driver for EMS Dr. Thomas Wuensche CAN/USB interfaces");
MODULE_LICENSE("GPL v2");

/* Control-Values for CPC_Control() Command Subject Selection */
#define CONTR_CAN_MESSAGE 0x04
#define CONTR_CAN_STATE   0x0C
#define CONTR_BUS_ERROR   0x1C

/* Control Command Actions */
#define CONTR_CONT_OFF 0
#define CONTR_CONT_ON  1
#define CONTR_ONCE     2

/* Messages from CPC to PC */
#define CPC_MSG_TYPE_CAN_FRAME       1  /* CAN data frame */
#define CPC_MSG_TYPE_RTR_FRAME       8  /* CAN remote frame */
#define CPC_MSG_TYPE_CAN_PARAMS      12 /* Actual CAN parameters */
#define CPC_MSG_TYPE_CAN_STATE       14 /* CAN state message */
#define CPC_MSG_TYPE_EXT_CAN_FRAME   16 /* Extended CAN data frame */
#define CPC_MSG_TYPE_EXT_RTR_FRAME   17 /* Extended remote frame */
#define CPC_MSG_TYPE_CONTROL         19 /* change interface behavior */
#define CPC_MSG_TYPE_CONFIRM         20 /* command processed confirmation */
#define CPC_MSG_TYPE_OVERRUN         21 /* overrun events */
#define CPC_MSG_TYPE_CAN_FRAME_ERROR 23 /* detected bus errors */
#define CPC_MSG_TYPE_ERR_COUNTER     25 /* RX/TX error counter */

/* Messages from the PC to the CPC interface  */
#define CPC_CMD_TYPE_CAN_FRAME     1   /* CAN data frame */
#define CPC_CMD_TYPE_CONTROL       3   /* control of interface behavior */
#define CPC_CMD_TYPE_CAN_PARAMS    6   /* set CAN parameters */
#define CPC_CMD_TYPE_RTR_FRAME     13  /* CAN remote frame */
#define CPC_CMD_TYPE_CAN_STATE     14  /* CAN state message */
#define CPC_CMD_TYPE_EXT_CAN_FRAME 15  /* Extended CAN data frame */
#define CPC_CMD_TYPE_EXT_RTR_FRAME 16  /* Extended CAN remote frame */
#define CPC_CMD_TYPE_CAN_EXIT      200 /* exit the CAN */

#define CPC_CMD_TYPE_INQ_ERR_COUNTER 25 /* request the CAN error counters */
#define CPC_CMD_TYPE_CLEAR_MSG_QUEUE 8  /* clear CPC_MSG queue */
#define CPC_CMD_TYPE_CLEAR_CMD_QUEUE 28 /* clear CPC_CMD queue */

#define CPC_CC_TYPE_SJA1000 2 /* Philips basic CAN controller */

#define CPC_CAN_ECODE_ERRFRAME 0x01 /* Ecode type */

/* Overrun types */
#define CPC_OVR_EVENT_CAN       0x01
#define CPC_OVR_EVENT_CANSTATE  0x02
#define CPC_OVR_EVENT_BUSERROR  0x04

/*
 * If the CAN controller lost a message we indicate it with the highest bit
 * set in the count field.
 */
#define CPC_OVR_HW 0x80

/* Size of the "struct ems_cpc_msg" without the union */
#define CPC_MSG_HEADER_LEN   11
#define CPC_CAN_MSG_MIN_SIZE 5

/* Define these values to match your devices */
#define USB_CPCUSB_VENDOR_ID 0x12D6

#define USB_CPCUSB_ARM7_PRODUCT_ID 0x0444

/* Mode register NXP LPC2119/SJA1000 CAN Controller */
#define SJA1000_MOD_NORMAL 0x00
#define SJA1000_MOD_RM     0x01

/* ECC register NXP LPC2119/SJA1000 CAN Controller */
#define SJA1000_ECC_SEG   0x1F
#define SJA1000_ECC_DIR   0x20
#define SJA1000_ECC_ERR   0x06
#define SJA1000_ECC_BIT   0x00
#define SJA1000_ECC_FORM  0x40
#define SJA1000_ECC_STUFF 0x80
#define SJA1000_ECC_MASK  0xc0

/* Status register content */
#define SJA1000_SR_BS 0x80
#define SJA1000_SR_ES 0x40

#define SJA1000_DEFAULT_OUTPUT_CONTROL 0xDA

/*
 * The device actually uses a 16MHz clock to generate the CAN clock
 * but it expects SJA1000 bit settings based on 8MHz (is internally
 * converted).
 */
#define EMS_USB_ARM7_CLOCK 8000000

/*
 * CAN-Message representation in a CPC_MSG. Message object type is
 * CPC_MSG_TYPE_CAN_FRAME or CPC_MSG_TYPE_RTR_FRAME or
 * CPC_MSG_TYPE_EXT_CAN_FRAME or CPC_MSG_TYPE_EXT_RTR_FRAME.
 */
struct cpc_can_msg {
	u32 id;
	u8 length;
	u8 msg[8];
};

/* Representation of the CAN parameters for the SJA1000 controller */
struct cpc_sja1000_params {
	u8 mode;
	u8 acc_code0;
	u8 acc_code1;
	u8 acc_code2;
	u8 acc_code3;
	u8 acc_mask0;
	u8 acc_mask1;
	u8 acc_mask2;
	u8 acc_mask3;
	u8 btr0;
	u8 btr1;
	u8 outp_contr;
};

/* CAN params message representation */
struct cpc_can_params {
	u8 cc_type;

	/* Will support M16C CAN controller in the future */
	union {
		struct cpc_sja1000_params sja1000;
	} cc_params;
};

/* Structure for confirmed message handling */
struct cpc_confirm {
	u8 error; /* error code */
};

/* Structure for overrun conditions */
struct cpc_overrun {
	u8 event;
	u8 count;
};

/* SJA1000 CAN errors (compatible to NXP LPC2119) */
struct cpc_sja1000_can_error {
	u8 ecc;
	u8 rxerr;
	u8 txerr;
};

/* structure for CAN error conditions */
struct cpc_can_error {
	u8 ecode;

	struct {
		u8 cc_type;

		/* Other controllers may also provide error code capture regs */
		union {
			struct cpc_sja1000_can_error sja1000;
		} regs;
	} cc;
};

/*
 * Structure containing RX/TX error counter. This structure is used to request
 * the values of the CAN controllers TX and RX error counter.
 */
struct cpc_can_err_counter {
	u8 rx;
	u8 tx;
};

/* Main message type used between library and application */
struct __attribute__ ((packed)) ems_cpc_msg {
	u8 type;	/* type of message */
	u8 length;	/* length of data within union 'msg' */
	u8 msgid;	/* confirmation handle */
	u32 ts_sec;	/* timestamp in seconds */
	u32 ts_nsec;	/* timestamp in nano seconds */

	union {
		u8 generic[64];
		struct cpc_can_msg can_msg;
		struct cpc_can_params can_params;
		struct cpc_confirm confirmation;
		struct cpc_overrun overrun;
		struct cpc_can_error error;
		struct cpc_can_err_counter err_counter;
		u8 can_state;
	} msg;
};

/*
 * Table of devices that work with this driver
 * NOTE: This driver supports only CPC-USB/ARM7 (LPC2119) yet.
 */
static struct usb_device_id ems_usb_table[] = {
	{USB_DEVICE(USB_CPCUSB_VENDOR_ID, USB_CPCUSB_ARM7_PRODUCT_ID)},
	{} /* Terminating entry */
};

MODULE_DEVICE_TABLE(usb, ems_usb_table);

#define RX_BUFFER_SIZE      64
#define CPC_HEADER_SIZE     4
#define INTR_IN_BUFFER_SIZE 4

#define MAX_RX_URBS 10
#define MAX_TX_URBS 10

struct ems_usb;

struct ems_tx_urb_context {
	struct ems_usb *dev;

	u32 echo_index;
	u8 dlc;
};

struct ems_usb {
	struct can_priv can; /* must be the first member */
	int open_time;

	struct sk_buff *echo_skb[MAX_TX_URBS];

	struct usb_device *udev;
	struct net_device *netdev;

	atomic_t active_tx_urbs;
	struct usb_anchor tx_submitted;
	struct ems_tx_urb_context tx_contexts[MAX_TX_URBS];

	struct usb_anchor rx_submitted;

	struct urb *intr_urb;

	u8 *tx_msg_buffer;

	u8 *intr_in_buffer;
	unsigned int free_slots; /* remember number of available slots */

	struct ems_cpc_msg active_params; /* active controller parameters */
};

static void ems_usb_read_interrupt_callback(struct urb *urb)
{
	struct ems_usb *dev = urb->context;
	struct net_device *netdev = dev->netdev;
	int err;

	if (!netif_device_present(netdev))
		return;

	switch (urb->status) {
	case 0:
		dev->free_slots = dev->intr_in_buffer[1];
		break;

	case -ECONNRESET: /* unlink */
	case -ENOENT:
	case -ESHUTDOWN:
		return;

	default:
		dev_info(netdev->dev.parent, "Rx interrupt aborted %d\n",
			 urb->status);
		break;
	}

	err = usb_submit_urb(urb, GFP_ATOMIC);

	if (err == -ENODEV)
		netif_device_detach(netdev);
	else if (err)
		dev_err(netdev->dev.parent,
			"failed resubmitting intr urb: %d\n", err);

	return;
}

static void ems_usb_rx_can_msg(struct ems_usb *dev, struct ems_cpc_msg *msg)
{
	struct can_frame *cf;
	struct sk_buff *skb;
	int i;
	struct net_device_stats *stats = &dev->netdev->stats;

	skb = alloc_can_skb(dev->netdev, &cf);
	if (skb == NULL)
		return;

<<<<<<< HEAD
	cf->can_id = msg->msg.can_msg.id;
=======
	skb->protocol = htons(ETH_P_CAN);

	cf = (struct can_frame *)skb_put(skb, sizeof(struct can_frame));

	cf->can_id = le32_to_cpu(msg->msg.can_msg.id);
>>>>>>> 26062897
	cf->can_dlc = min_t(u8, msg->msg.can_msg.length, 8);

	if (msg->type == CPC_MSG_TYPE_EXT_CAN_FRAME
	    || msg->type == CPC_MSG_TYPE_EXT_RTR_FRAME)
		cf->can_id |= CAN_EFF_FLAG;

	if (msg->type == CPC_MSG_TYPE_RTR_FRAME
	    || msg->type == CPC_MSG_TYPE_EXT_RTR_FRAME) {
		cf->can_id |= CAN_RTR_FLAG;
	} else {
		for (i = 0; i < cf->can_dlc; i++)
			cf->data[i] = msg->msg.can_msg.msg[i];
	}

	netif_rx(skb);

	stats->rx_packets++;
	stats->rx_bytes += cf->can_dlc;
}

static void ems_usb_rx_err(struct ems_usb *dev, struct ems_cpc_msg *msg)
{
	struct can_frame *cf;
	struct sk_buff *skb;
	struct net_device_stats *stats = &dev->netdev->stats;

	skb = alloc_can_err_skb(dev->netdev, &cf);
	if (skb == NULL)
		return;

	if (msg->type == CPC_MSG_TYPE_CAN_STATE) {
		u8 state = msg->msg.can_state;

		if (state & SJA1000_SR_BS) {
			dev->can.state = CAN_STATE_BUS_OFF;
			cf->can_id |= CAN_ERR_BUSOFF;

			can_bus_off(dev->netdev);
		} else if (state & SJA1000_SR_ES) {
			dev->can.state = CAN_STATE_ERROR_WARNING;
			dev->can.can_stats.error_warning++;
		} else {
			dev->can.state = CAN_STATE_ERROR_ACTIVE;
			dev->can.can_stats.error_passive++;
		}
	} else if (msg->type == CPC_MSG_TYPE_CAN_FRAME_ERROR) {
		u8 ecc = msg->msg.error.cc.regs.sja1000.ecc;
		u8 txerr = msg->msg.error.cc.regs.sja1000.txerr;
		u8 rxerr = msg->msg.error.cc.regs.sja1000.rxerr;

		/* bus error interrupt */
		dev->can.can_stats.bus_error++;
		stats->rx_errors++;

		cf->can_id |= CAN_ERR_PROT | CAN_ERR_BUSERROR;

		switch (ecc & SJA1000_ECC_MASK) {
		case SJA1000_ECC_BIT:
			cf->data[2] |= CAN_ERR_PROT_BIT;
			break;
		case SJA1000_ECC_FORM:
			cf->data[2] |= CAN_ERR_PROT_FORM;
			break;
		case SJA1000_ECC_STUFF:
			cf->data[2] |= CAN_ERR_PROT_STUFF;
			break;
		default:
			cf->data[2] |= CAN_ERR_PROT_UNSPEC;
			cf->data[3] = ecc & SJA1000_ECC_SEG;
			break;
		}

		/* Error occured during transmission? */
		if ((ecc & SJA1000_ECC_DIR) == 0)
			cf->data[2] |= CAN_ERR_PROT_TX;

		if (dev->can.state == CAN_STATE_ERROR_WARNING ||
		    dev->can.state == CAN_STATE_ERROR_PASSIVE) {
			cf->data[1] = (txerr > rxerr) ?
			    CAN_ERR_CRTL_TX_PASSIVE : CAN_ERR_CRTL_RX_PASSIVE;
		}
	} else if (msg->type == CPC_MSG_TYPE_OVERRUN) {
		cf->can_id |= CAN_ERR_CRTL;
		cf->data[1] = CAN_ERR_CRTL_RX_OVERFLOW;

		stats->rx_over_errors++;
		stats->rx_errors++;
	}

	netif_rx(skb);

	stats->rx_packets++;
	stats->rx_bytes += cf->can_dlc;
}

/*
 * callback for bulk IN urb
 */
static void ems_usb_read_bulk_callback(struct urb *urb)
{
	struct ems_usb *dev = urb->context;
	struct net_device *netdev;
	int retval;

	netdev = dev->netdev;

	if (!netif_device_present(netdev))
		return;

	switch (urb->status) {
	case 0: /* success */
		break;

	case -ENOENT:
		return;

	default:
		dev_info(netdev->dev.parent, "Rx URB aborted (%d)\n",
			 urb->status);
		goto resubmit_urb;
	}

	if (urb->actual_length > CPC_HEADER_SIZE) {
		struct ems_cpc_msg *msg;
		u8 *ibuf = urb->transfer_buffer;
		u8 msg_count, again, start;

		msg_count = ibuf[0] & ~0x80;
		again = ibuf[0] & 0x80;

		start = CPC_HEADER_SIZE;

		while (msg_count) {
			msg = (struct ems_cpc_msg *)&ibuf[start];

			switch (msg->type) {
			case CPC_MSG_TYPE_CAN_STATE:
				/* Process CAN state changes */
				ems_usb_rx_err(dev, msg);
				break;

			case CPC_MSG_TYPE_CAN_FRAME:
			case CPC_MSG_TYPE_EXT_CAN_FRAME:
			case CPC_MSG_TYPE_RTR_FRAME:
			case CPC_MSG_TYPE_EXT_RTR_FRAME:
				ems_usb_rx_can_msg(dev, msg);
				break;

			case CPC_MSG_TYPE_CAN_FRAME_ERROR:
				/* Process errorframe */
				ems_usb_rx_err(dev, msg);
				break;

			case CPC_MSG_TYPE_OVERRUN:
				/* Message lost while receiving */
				ems_usb_rx_err(dev, msg);
				break;
			}

			start += CPC_MSG_HEADER_LEN + msg->length;
			msg_count--;

			if (start > urb->transfer_buffer_length) {
				dev_err(netdev->dev.parent, "format error\n");
				break;
			}
		}
	}

resubmit_urb:
	usb_fill_bulk_urb(urb, dev->udev, usb_rcvbulkpipe(dev->udev, 2),
			  urb->transfer_buffer, RX_BUFFER_SIZE,
			  ems_usb_read_bulk_callback, dev);

	retval = usb_submit_urb(urb, GFP_ATOMIC);

	if (retval == -ENODEV)
		netif_device_detach(netdev);
	else if (retval)
		dev_err(netdev->dev.parent,
			"failed resubmitting read bulk urb: %d\n", retval);

	return;
}

/*
 * callback for bulk IN urb
 */
static void ems_usb_write_bulk_callback(struct urb *urb)
{
	struct ems_tx_urb_context *context = urb->context;
	struct ems_usb *dev;
	struct net_device *netdev;

	BUG_ON(!context);

	dev = context->dev;
	netdev = dev->netdev;

	/* free up our allocated buffer */
	usb_buffer_free(urb->dev, urb->transfer_buffer_length,
			urb->transfer_buffer, urb->transfer_dma);

	atomic_dec(&dev->active_tx_urbs);

	if (!netif_device_present(netdev))
		return;

	if (urb->status)
		dev_info(netdev->dev.parent, "Tx URB aborted (%d)\n",
			 urb->status);

	netdev->trans_start = jiffies;

	/* transmission complete interrupt */
	netdev->stats.tx_packets++;
	netdev->stats.tx_bytes += context->dlc;

	can_get_echo_skb(netdev, context->echo_index);

	/* Release context */
	context->echo_index = MAX_TX_URBS;

	if (netif_queue_stopped(netdev))
		netif_wake_queue(netdev);
}

/*
 * Send the given CPC command synchronously
 */
static int ems_usb_command_msg(struct ems_usb *dev, struct ems_cpc_msg *msg)
{
	int actual_length;

	/* Copy payload */
	memcpy(&dev->tx_msg_buffer[CPC_HEADER_SIZE], msg,
	       msg->length + CPC_MSG_HEADER_LEN);

	/* Clear header */
	memset(&dev->tx_msg_buffer[0], 0, CPC_HEADER_SIZE);

	return usb_bulk_msg(dev->udev, usb_sndbulkpipe(dev->udev, 2),
			    &dev->tx_msg_buffer[0],
			    msg->length + CPC_MSG_HEADER_LEN + CPC_HEADER_SIZE,
			    &actual_length, 1000);
}

/*
 * Change CAN controllers' mode register
 */
static int ems_usb_write_mode(struct ems_usb *dev, u8 mode)
{
	dev->active_params.msg.can_params.cc_params.sja1000.mode = mode;

	return ems_usb_command_msg(dev, &dev->active_params);
}

/*
 * Send a CPC_Control command to change behaviour when interface receives a CAN
 * message, bus error or CAN state changed notifications.
 */
static int ems_usb_control_cmd(struct ems_usb *dev, u8 val)
{
	struct ems_cpc_msg cmd;

	cmd.type = CPC_CMD_TYPE_CONTROL;
	cmd.length = CPC_MSG_HEADER_LEN + 1;

	cmd.msgid = 0;

	cmd.msg.generic[0] = val;

	return ems_usb_command_msg(dev, &cmd);
}

/*
 * Start interface
 */
static int ems_usb_start(struct ems_usb *dev)
{
	struct net_device *netdev = dev->netdev;
	int err, i;

	dev->intr_in_buffer[0] = 0;
	dev->free_slots = 15; /* initial size */

	for (i = 0; i < MAX_RX_URBS; i++) {
		struct urb *urb = NULL;
		u8 *buf = NULL;

		/* create a URB, and a buffer for it */
		urb = usb_alloc_urb(0, GFP_KERNEL);
		if (!urb) {
			dev_err(netdev->dev.parent,
				"No memory left for URBs\n");
			return -ENOMEM;
		}

		buf = usb_buffer_alloc(dev->udev, RX_BUFFER_SIZE, GFP_KERNEL,
				       &urb->transfer_dma);
		if (!buf) {
			dev_err(netdev->dev.parent,
				"No memory left for USB buffer\n");
			usb_free_urb(urb);
			return -ENOMEM;
		}

		usb_fill_bulk_urb(urb, dev->udev, usb_rcvbulkpipe(dev->udev, 2),
				  buf, RX_BUFFER_SIZE,
				  ems_usb_read_bulk_callback, dev);
		urb->transfer_flags |= URB_NO_TRANSFER_DMA_MAP;
		usb_anchor_urb(urb, &dev->rx_submitted);

		err = usb_submit_urb(urb, GFP_KERNEL);
		if (err) {
			if (err == -ENODEV)
				netif_device_detach(dev->netdev);

			usb_unanchor_urb(urb);
			usb_buffer_free(dev->udev, RX_BUFFER_SIZE, buf,
					urb->transfer_dma);
			break;
		}

		/* Drop reference, USB core will take care of freeing it */
		usb_free_urb(urb);
	}

	/* Did we submit any URBs */
	if (i == 0) {
		dev_warn(netdev->dev.parent, "couldn't setup read URBs\n");
		return err;
	}

	/* Warn if we've couldn't transmit all the URBs */
	if (i < MAX_RX_URBS)
		dev_warn(netdev->dev.parent, "rx performance may be slow\n");

	/* Setup and start interrupt URB */
	usb_fill_int_urb(dev->intr_urb, dev->udev,
			 usb_rcvintpipe(dev->udev, 1),
			 dev->intr_in_buffer,
			 INTR_IN_BUFFER_SIZE,
			 ems_usb_read_interrupt_callback, dev, 1);

	err = usb_submit_urb(dev->intr_urb, GFP_KERNEL);
	if (err) {
		if (err == -ENODEV)
			netif_device_detach(dev->netdev);

		dev_warn(netdev->dev.parent, "intr URB submit failed: %d\n",
			 err);

		return err;
	}

	/* CPC-USB will transfer received message to host */
	err = ems_usb_control_cmd(dev, CONTR_CAN_MESSAGE | CONTR_CONT_ON);
	if (err)
		goto failed;

	/* CPC-USB will transfer CAN state changes to host */
	err = ems_usb_control_cmd(dev, CONTR_CAN_STATE | CONTR_CONT_ON);
	if (err)
		goto failed;

	/* CPC-USB will transfer bus errors to host */
	err = ems_usb_control_cmd(dev, CONTR_BUS_ERROR | CONTR_CONT_ON);
	if (err)
		goto failed;

	err = ems_usb_write_mode(dev, SJA1000_MOD_NORMAL);
	if (err)
		goto failed;

	dev->can.state = CAN_STATE_ERROR_ACTIVE;

	return 0;

failed:
	if (err == -ENODEV)
		netif_device_detach(dev->netdev);

	dev_warn(netdev->dev.parent, "couldn't submit control: %d\n", err);

	return err;
}

static void unlink_all_urbs(struct ems_usb *dev)
{
	int i;

	usb_unlink_urb(dev->intr_urb);

	usb_kill_anchored_urbs(&dev->rx_submitted);

	usb_kill_anchored_urbs(&dev->tx_submitted);
	atomic_set(&dev->active_tx_urbs, 0);

	for (i = 0; i < MAX_TX_URBS; i++)
		dev->tx_contexts[i].echo_index = MAX_TX_URBS;
}

static int ems_usb_open(struct net_device *netdev)
{
	struct ems_usb *dev = netdev_priv(netdev);
	int err;

	err = ems_usb_write_mode(dev, SJA1000_MOD_RM);
	if (err)
		return err;

	/* common open */
	err = open_candev(netdev);
	if (err)
		return err;

	/* finally start device */
	err = ems_usb_start(dev);
	if (err) {
		if (err == -ENODEV)
			netif_device_detach(dev->netdev);

		dev_warn(netdev->dev.parent, "couldn't start device: %d\n",
			 err);

		close_candev(netdev);

		return err;
	}

	dev->open_time = jiffies;

	netif_start_queue(netdev);

	return 0;
}

static netdev_tx_t ems_usb_start_xmit(struct sk_buff *skb, struct net_device *netdev)
{
	struct ems_usb *dev = netdev_priv(netdev);
	struct ems_tx_urb_context *context = NULL;
	struct net_device_stats *stats = &netdev->stats;
	struct can_frame *cf = (struct can_frame *)skb->data;
	struct ems_cpc_msg *msg;
	struct urb *urb;
	u8 *buf;
	int i, err;
	size_t size = CPC_HEADER_SIZE + CPC_MSG_HEADER_LEN
			+ sizeof(struct cpc_can_msg);

	/* create a URB, and a buffer for it, and copy the data to the URB */
	urb = usb_alloc_urb(0, GFP_ATOMIC);
	if (!urb) {
		dev_err(netdev->dev.parent, "No memory left for URBs\n");
		goto nomem;
	}

	buf = usb_buffer_alloc(dev->udev, size, GFP_ATOMIC, &urb->transfer_dma);
	if (!buf) {
		dev_err(netdev->dev.parent, "No memory left for USB buffer\n");
		usb_free_urb(urb);
		goto nomem;
	}

	msg = (struct ems_cpc_msg *)&buf[CPC_HEADER_SIZE];

	msg->msg.can_msg.id = cf->can_id & CAN_ERR_MASK;
	msg->msg.can_msg.length = cf->can_dlc;

	if (cf->can_id & CAN_RTR_FLAG) {
		msg->type = cf->can_id & CAN_EFF_FLAG ?
			CPC_CMD_TYPE_EXT_RTR_FRAME : CPC_CMD_TYPE_RTR_FRAME;

		msg->length = CPC_CAN_MSG_MIN_SIZE;
	} else {
		msg->type = cf->can_id & CAN_EFF_FLAG ?
			CPC_CMD_TYPE_EXT_CAN_FRAME : CPC_CMD_TYPE_CAN_FRAME;

		for (i = 0; i < cf->can_dlc; i++)
			msg->msg.can_msg.msg[i] = cf->data[i];

		msg->length = CPC_CAN_MSG_MIN_SIZE + cf->can_dlc;
	}

	/* Respect byte order */
	msg->msg.can_msg.id = cpu_to_le32(msg->msg.can_msg.id);

	for (i = 0; i < MAX_TX_URBS; i++) {
		if (dev->tx_contexts[i].echo_index == MAX_TX_URBS) {
			context = &dev->tx_contexts[i];
			break;
		}
	}

	/*
	 * May never happen! When this happens we'd more URBs in flight as
	 * allowed (MAX_TX_URBS).
	 */
	if (!context) {
		usb_unanchor_urb(urb);
		usb_buffer_free(dev->udev, size, buf, urb->transfer_dma);

		dev_warn(netdev->dev.parent, "couldn't find free context\n");

		return NETDEV_TX_BUSY;
	}

	context->dev = dev;
	context->echo_index = i;
	context->dlc = cf->can_dlc;

	usb_fill_bulk_urb(urb, dev->udev, usb_sndbulkpipe(dev->udev, 2), buf,
			  size, ems_usb_write_bulk_callback, context);
	urb->transfer_flags |= URB_NO_TRANSFER_DMA_MAP;
	usb_anchor_urb(urb, &dev->tx_submitted);

	can_put_echo_skb(skb, netdev, context->echo_index);

	atomic_inc(&dev->active_tx_urbs);

	err = usb_submit_urb(urb, GFP_ATOMIC);
	if (unlikely(err)) {
		can_free_echo_skb(netdev, context->echo_index);

		usb_unanchor_urb(urb);
		usb_buffer_free(dev->udev, size, buf, urb->transfer_dma);
		dev_kfree_skb(skb);

		atomic_dec(&dev->active_tx_urbs);

		if (err == -ENODEV) {
			netif_device_detach(netdev);
		} else {
			dev_warn(netdev->dev.parent, "failed tx_urb %d\n", err);

			stats->tx_dropped++;
		}
	} else {
		netdev->trans_start = jiffies;

		/* Slow down tx path */
		if (atomic_read(&dev->active_tx_urbs) >= MAX_TX_URBS ||
		    dev->free_slots < 5) {
			netif_stop_queue(netdev);
		}
	}

	/*
	 * Release our reference to this URB, the USB core will eventually free
	 * it entirely.
	 */
	usb_free_urb(urb);

	return NETDEV_TX_OK;

nomem:
	if (skb)
		dev_kfree_skb(skb);

	stats->tx_dropped++;

	return NETDEV_TX_OK;
}

static int ems_usb_close(struct net_device *netdev)
{
	struct ems_usb *dev = netdev_priv(netdev);

	/* Stop polling */
	unlink_all_urbs(dev);

	netif_stop_queue(netdev);

	/* Set CAN controller to reset mode */
	if (ems_usb_write_mode(dev, SJA1000_MOD_RM))
		dev_warn(netdev->dev.parent, "couldn't stop device");

	close_candev(netdev);

	dev->open_time = 0;

	return 0;
}

static const struct net_device_ops ems_usb_netdev_ops = {
	.ndo_open = ems_usb_open,
	.ndo_stop = ems_usb_close,
	.ndo_start_xmit = ems_usb_start_xmit,
};

static struct can_bittiming_const ems_usb_bittiming_const = {
	.name = "ems_usb",
	.tseg1_min = 1,
	.tseg1_max = 16,
	.tseg2_min = 1,
	.tseg2_max = 8,
	.sjw_max = 4,
	.brp_min = 1,
	.brp_max = 64,
	.brp_inc = 1,
};

static int ems_usb_set_mode(struct net_device *netdev, enum can_mode mode)
{
	struct ems_usb *dev = netdev_priv(netdev);

	if (!dev->open_time)
		return -EINVAL;

	switch (mode) {
	case CAN_MODE_START:
		if (ems_usb_write_mode(dev, SJA1000_MOD_NORMAL))
			dev_warn(netdev->dev.parent, "couldn't start device");

		if (netif_queue_stopped(netdev))
			netif_wake_queue(netdev);
		break;

	default:
		return -EOPNOTSUPP;
	}

	return 0;
}

static int ems_usb_set_bittiming(struct net_device *netdev)
{
	struct ems_usb *dev = netdev_priv(netdev);
	struct can_bittiming *bt = &dev->can.bittiming;
	u8 btr0, btr1;

	btr0 = ((bt->brp - 1) & 0x3f) | (((bt->sjw - 1) & 0x3) << 6);
	btr1 = ((bt->prop_seg + bt->phase_seg1 - 1) & 0xf) |
		(((bt->phase_seg2 - 1) & 0x7) << 4);
	if (dev->can.ctrlmode & CAN_CTRLMODE_3_SAMPLES)
		btr1 |= 0x80;

	dev_info(netdev->dev.parent, "setting BTR0=0x%02x BTR1=0x%02x\n",
		 btr0, btr1);

	dev->active_params.msg.can_params.cc_params.sja1000.btr0 = btr0;
	dev->active_params.msg.can_params.cc_params.sja1000.btr1 = btr1;

	return ems_usb_command_msg(dev, &dev->active_params);
}

static void init_params_sja1000(struct ems_cpc_msg *msg)
{
	struct cpc_sja1000_params *sja1000 =
		&msg->msg.can_params.cc_params.sja1000;

	msg->type = CPC_CMD_TYPE_CAN_PARAMS;
	msg->length = sizeof(struct cpc_can_params);
	msg->msgid = 0;

	msg->msg.can_params.cc_type = CPC_CC_TYPE_SJA1000;

	/* Acceptance filter open */
	sja1000->acc_code0 = 0x00;
	sja1000->acc_code1 = 0x00;
	sja1000->acc_code2 = 0x00;
	sja1000->acc_code3 = 0x00;

	/* Acceptance filter open */
	sja1000->acc_mask0 = 0xFF;
	sja1000->acc_mask1 = 0xFF;
	sja1000->acc_mask2 = 0xFF;
	sja1000->acc_mask3 = 0xFF;

	sja1000->btr0 = 0;
	sja1000->btr1 = 0;

	sja1000->outp_contr = SJA1000_DEFAULT_OUTPUT_CONTROL;
	sja1000->mode = SJA1000_MOD_RM;
}

/*
 * probe function for new CPC-USB devices
 */
static int ems_usb_probe(struct usb_interface *intf,
			 const struct usb_device_id *id)
{
	struct net_device *netdev;
	struct ems_usb *dev;
	int i, err = -ENOMEM;

	netdev = alloc_candev(sizeof(struct ems_usb), MAX_TX_URBS);
	if (!netdev) {
		dev_err(netdev->dev.parent, "Couldn't alloc candev\n");
		return -ENOMEM;
	}

	dev = netdev_priv(netdev);

	dev->udev = interface_to_usbdev(intf);
	dev->netdev = netdev;

	dev->can.state = CAN_STATE_STOPPED;
	dev->can.clock.freq = EMS_USB_ARM7_CLOCK;
	dev->can.bittiming_const = &ems_usb_bittiming_const;
	dev->can.do_set_bittiming = ems_usb_set_bittiming;
	dev->can.do_set_mode = ems_usb_set_mode;

	netdev->flags |= IFF_ECHO; /* we support local echo */

	netdev->netdev_ops = &ems_usb_netdev_ops;

	netdev->flags |= IFF_ECHO; /* we support local echo */

	init_usb_anchor(&dev->rx_submitted);

	init_usb_anchor(&dev->tx_submitted);
	atomic_set(&dev->active_tx_urbs, 0);

	for (i = 0; i < MAX_TX_URBS; i++)
		dev->tx_contexts[i].echo_index = MAX_TX_URBS;

	dev->intr_urb = usb_alloc_urb(0, GFP_KERNEL);
	if (!dev->intr_urb) {
		dev_err(netdev->dev.parent, "Couldn't alloc intr URB\n");
		goto cleanup_candev;
	}

	dev->intr_in_buffer = kzalloc(INTR_IN_BUFFER_SIZE, GFP_KERNEL);
	if (!dev->intr_in_buffer) {
		dev_err(netdev->dev.parent, "Couldn't alloc Intr buffer\n");
		goto cleanup_intr_urb;
	}

	dev->tx_msg_buffer = kzalloc(CPC_HEADER_SIZE +
				     sizeof(struct ems_cpc_msg), GFP_KERNEL);
	if (!dev->tx_msg_buffer) {
		dev_err(netdev->dev.parent, "Couldn't alloc Tx buffer\n");
		goto cleanup_intr_in_buffer;
	}

	usb_set_intfdata(intf, dev);

	SET_NETDEV_DEV(netdev, &intf->dev);

	init_params_sja1000(&dev->active_params);

	err = ems_usb_command_msg(dev, &dev->active_params);
	if (err) {
		dev_err(netdev->dev.parent,
			"couldn't initialize controller: %d\n", err);
		goto cleanup_tx_msg_buffer;
	}

	err = register_candev(netdev);
	if (err) {
		dev_err(netdev->dev.parent,
			"couldn't register CAN device: %d\n", err);
		goto cleanup_tx_msg_buffer;
	}

	return 0;

cleanup_tx_msg_buffer:
	kfree(dev->tx_msg_buffer);

cleanup_intr_in_buffer:
	kfree(dev->intr_in_buffer);

cleanup_intr_urb:
	usb_free_urb(dev->intr_urb);

cleanup_candev:
	free_candev(netdev);

	return err;
}

/*
 * called by the usb core when the device is removed from the system
 */
static void ems_usb_disconnect(struct usb_interface *intf)
{
	struct ems_usb *dev = usb_get_intfdata(intf);

	usb_set_intfdata(intf, NULL);

	if (dev) {
		unregister_netdev(dev->netdev);
		free_candev(dev->netdev);

		unlink_all_urbs(dev);

		usb_free_urb(dev->intr_urb);

		kfree(dev->intr_in_buffer);
	}
}

/* usb specific object needed to register this driver with the usb subsystem */
static struct usb_driver ems_usb_driver = {
	.name = "ems_usb",
	.probe = ems_usb_probe,
	.disconnect = ems_usb_disconnect,
	.id_table = ems_usb_table,
};

static int __init ems_usb_init(void)
{
	int err;

	printk(KERN_INFO "CPC-USB kernel driver loaded\n");

	/* register this driver with the USB subsystem */
	err = usb_register(&ems_usb_driver);

	if (err) {
		err("usb_register failed. Error number %d\n", err);
		return err;
	}

	return 0;
}

static void __exit ems_usb_exit(void)
{
	/* deregister this driver with the USB subsystem */
	usb_deregister(&ems_usb_driver);
}

module_init(ems_usb_init);
module_exit(ems_usb_exit);<|MERGE_RESOLUTION|>--- conflicted
+++ resolved
@@ -315,15 +315,7 @@
 	if (skb == NULL)
 		return;
 
-<<<<<<< HEAD
-	cf->can_id = msg->msg.can_msg.id;
-=======
-	skb->protocol = htons(ETH_P_CAN);
-
-	cf = (struct can_frame *)skb_put(skb, sizeof(struct can_frame));
-
 	cf->can_id = le32_to_cpu(msg->msg.can_msg.id);
->>>>>>> 26062897
 	cf->can_dlc = min_t(u8, msg->msg.can_msg.length, 8);
 
 	if (msg->type == CPC_MSG_TYPE_EXT_CAN_FRAME
