/*
 * AD7887 SPI ADC driver
 *
 * Copyright 2010 Analog Devices Inc.
 *
 * Licensed under the GPL-2 or later.
 */
#ifndef IIO_ADC_AD7887_H_
#define IIO_ADC_AD7887_H_

#define AD7887_REF_DIS		(1 << 5) /* on-chip reference disable */
#define AD7887_DUAL		(1 << 4) /* dual-channel mode */
#define AD7887_CH_AIN1		(1 << 3) /* convert on channel 1, DUAL=1 */
#define AD7887_CH_AIN0		(0 << 3) /* convert on channel 0, DUAL=0,1 */
#define AD7887_PM_MODE1		(0)	 /* CS based shutdown */
#define AD7887_PM_MODE2		(1)	 /* full on */
#define AD7887_PM_MODE3		(2)	 /* auto shutdown after conversion */
#define AD7887_PM_MODE4		(3)	 /* standby mode */

enum ad7887_channels {
	AD7887_CH0,
	AD7887_CH0_CH1,
	AD7887_CH1,
};

#define RES_MASK(bits)	((1 << (bits)) - 1) /* TODO: move this into a common header */

/*
 * TODO: struct ad7887_platform_data needs to go into include/linux/iio
 */

struct ad7887_platform_data {
	/* External Vref voltage applied */
	u16				vref_mv;
	/*
	 * AD7887:
	 * In single channel mode en_dual = flase, AIN1/Vref pins assumes its
	 * Vref function. In dual channel mode en_dual = true, AIN1 becomes the
	 * second input channel, and Vref is internally connected to Vdd.
	 */
	bool				en_dual;
	/*
	 * AD7887:
	 * use_onchip_ref = true, the Vref is internally connected to the 2.500V
	 * Voltage reference. If use_onchip_ref = false, the reference voltage
	 * is supplied by AIN1/Vref
	 */
	bool				use_onchip_ref;
};

/**
 * struct ad7887_chip_info - chip specifc information
 * @int_vref_mv:	the internal reference voltage
 * @channel:		channel specification
 */

struct ad7887_chip_info {
	u16				int_vref_mv;
	struct iio_chan_spec		channel[3];
};

struct ad7887_state {
	struct spi_device		*spi;
	const struct ad7887_chip_info	*chip_info;
	struct regulator		*reg;
<<<<<<< HEAD
	struct work_struct		poll_work;
	atomic_t			protect_ring;
=======
>>>>>>> d762f438
	size_t				d_size;
	u16				int_vref_mv;
	struct spi_transfer		xfer[4];
	struct spi_message		msg[3];
	struct spi_message		*ring_msg;
	unsigned char			tx_cmd_buf[8];

	/*
	 * DMA (thus cache coherency maintenance) requires the
	 * transfer buffers to live in their own cache lines.
	 */

	unsigned char			data[4] ____cacheline_aligned;
};

enum ad7887_supported_device_ids {
	ID_AD7887
};

#ifdef CONFIG_IIO_RING_BUFFER
int ad7887_scan_from_ring(struct ad7887_state *st, long mask);
int ad7887_register_ring_funcs_and_init(struct iio_dev *indio_dev);
void ad7887_ring_cleanup(struct iio_dev *indio_dev);
#else /* CONFIG_IIO_RING_BUFFER */
static inline int ad7887_scan_from_ring(struct ad7887_state *st, long mask)
{
	return 0;
}

static inline int
ad7887_register_ring_funcs_and_init(struct iio_dev *indio_dev)
{
	return 0;
}

static inline void ad7887_ring_cleanup(struct iio_dev *indio_dev)
{
}
#endif /* CONFIG_IIO_RING_BUFFER */
#endif /* IIO_ADC_AD7887_H_ */<|MERGE_RESOLUTION|>--- conflicted
+++ resolved
@@ -63,11 +63,6 @@
 	struct spi_device		*spi;
 	const struct ad7887_chip_info	*chip_info;
 	struct regulator		*reg;
-<<<<<<< HEAD
-	struct work_struct		poll_work;
-	atomic_t			protect_ring;
-=======
->>>>>>> d762f438
 	size_t				d_size;
 	u16				int_vref_mv;
 	struct spi_transfer		xfer[4];
