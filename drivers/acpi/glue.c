/*
 * Link physical devices with ACPI devices support
 *
 * Copyright (c) 2005 David Shaohua Li <shaohua.li@intel.com>
 * Copyright (c) 2005 Intel Corp.
 *
 * This file is released under the GPLv2.
 */
#include <linux/export.h>
#include <linux/init.h>
#include <linux/list.h>
#include <linux/device.h>
#include <linux/slab.h>
#include <linux/rwsem.h>
#include <linux/acpi.h>

#include "internal.h"

#define ACPI_GLUE_DEBUG	0
#if ACPI_GLUE_DEBUG
#define DBG(fmt, ...)						\
	printk(KERN_DEBUG PREFIX fmt, ##__VA_ARGS__)
#else
#define DBG(fmt, ...)						\
do {								\
	if (0)							\
		printk(KERN_DEBUG PREFIX fmt, ##__VA_ARGS__);	\
} while (0)
#endif
static LIST_HEAD(bus_type_list);
static DECLARE_RWSEM(bus_type_sem);

#define PHYSICAL_NODE_STRING "physical_node"
#define PHYSICAL_NODE_NAME_SIZE (sizeof(PHYSICAL_NODE_STRING) + 10)

int register_acpi_bus_type(struct acpi_bus_type *type)
{
	if (acpi_disabled)
		return -ENODEV;
	if (type && type->match && type->find_device) {
		down_write(&bus_type_sem);
		list_add_tail(&type->list, &bus_type_list);
		up_write(&bus_type_sem);
		printk(KERN_INFO PREFIX "bus type %s registered\n", type->name);
		return 0;
	}
	return -ENODEV;
}
EXPORT_SYMBOL_GPL(register_acpi_bus_type);

int unregister_acpi_bus_type(struct acpi_bus_type *type)
{
	if (acpi_disabled)
		return 0;
	if (type) {
		down_write(&bus_type_sem);
		list_del_init(&type->list);
		up_write(&bus_type_sem);
		printk(KERN_INFO PREFIX "bus type %s unregistered\n",
		       type->name);
		return 0;
	}
	return -ENODEV;
}
EXPORT_SYMBOL_GPL(unregister_acpi_bus_type);

static struct acpi_bus_type *acpi_get_bus_type(struct device *dev)
{
	struct acpi_bus_type *tmp, *ret = NULL;

	down_read(&bus_type_sem);
	list_for_each_entry(tmp, &bus_type_list, list) {
		if (tmp->match(dev)) {
			ret = tmp;
			break;
		}
	}
	up_read(&bus_type_sem);
	return ret;
}

#define FIND_CHILD_MIN_SCORE	1
#define FIND_CHILD_MAX_SCORE	2

static acpi_status acpi_dev_present(acpi_handle handle, u32 lvl_not_used,
				  void *not_used, void **ret_p)
{
	struct acpi_device *adev = NULL;

	acpi_bus_get_device(handle, &adev);
	if (adev) {
		*ret_p = handle;
		return AE_CTRL_TERMINATE;
	}
	return AE_OK;
}

static int do_find_child_checks(acpi_handle handle, bool is_bridge)
{
	bool sta_present = true;
	unsigned long long sta;
	acpi_status status;

	status = acpi_evaluate_integer(handle, "_STA", NULL, &sta);
	if (status == AE_NOT_FOUND)
		sta_present = false;
	else if (ACPI_FAILURE(status) || !(sta & ACPI_STA_DEVICE_ENABLED))
		return -ENODEV;

	if (is_bridge) {
		void *test = NULL;

		/* Check if this object has at least one child device. */
		acpi_walk_namespace(ACPI_TYPE_DEVICE, handle, 1,
				    acpi_dev_present, NULL, NULL, &test);
		if (!test)
			return -ENODEV;
	}
	return sta_present ? FIND_CHILD_MAX_SCORE : FIND_CHILD_MIN_SCORE;
}

struct find_child_context {
	u64 addr;
	bool is_bridge;
	acpi_handle ret;
	int ret_score;
};

static acpi_status do_find_child(acpi_handle handle, u32 lvl_not_used,
				 void *data, void **not_used)
{
	struct find_child_context *context = data;
	unsigned long long addr;
	acpi_status status;
	int score;

	status = acpi_evaluate_integer(handle, METHOD_NAME__ADR, NULL, &addr);
	if (ACPI_FAILURE(status) || addr != context->addr)
		return AE_OK;

	if (!context->ret) {
		/* This is the first matching object.  Save its handle. */
		context->ret = handle;
		return AE_OK;
	}
	/*
	 * There is more than one matching object with the same _ADR value.
	 * That really is unexpected, so we are kind of beyond the scope of the
	 * spec here.  We have to choose which one to return, though.
	 *
	 * First, check if the previously found object is good enough and return
	 * its handle if so.  Second, check the same for the object that we've
	 * just found.
	 */
	if (!context->ret_score) {
		score = do_find_child_checks(context->ret, context->is_bridge);
		if (score == FIND_CHILD_MAX_SCORE)
			return AE_CTRL_TERMINATE;
		else
			context->ret_score = score;
	}
	score = do_find_child_checks(handle, context->is_bridge);
	if (score == FIND_CHILD_MAX_SCORE) {
		context->ret = handle;
		return AE_CTRL_TERMINATE;
	} else if (score > context->ret_score) {
		context->ret = handle;
		context->ret_score = score;
	}
	return AE_OK;
}

acpi_handle acpi_find_child(acpi_handle parent, u64 addr, bool is_bridge)
{
	if (parent) {
		struct find_child_context context = {
			.addr = addr,
			.is_bridge = is_bridge,
		};

		acpi_walk_namespace(ACPI_TYPE_DEVICE, parent, 1, do_find_child,
				    NULL, &context, NULL);
		return context.ret;
	}
	return NULL;
}
EXPORT_SYMBOL_GPL(acpi_find_child);

static void acpi_physnode_link_name(char *buf, unsigned int node_id)
{
	if (node_id > 0)
		snprintf(buf, PHYSICAL_NODE_NAME_SIZE,
			 PHYSICAL_NODE_STRING "%u", node_id);
	else
		strcpy(buf, PHYSICAL_NODE_STRING);
}

int acpi_bind_one(struct device *dev, acpi_handle handle)
{
	struct acpi_device *acpi_dev = NULL;
	struct acpi_device_physical_node *physical_node, *pn;
	char physical_node_name[PHYSICAL_NODE_NAME_SIZE];
	struct list_head *physnode_list;
	unsigned int node_id;
	int retval = -EINVAL;

	if (ACPI_COMPANION(dev)) {
		if (handle) {
			dev_warn(dev, "ACPI companion already set\n");
			return -EINVAL;
		} else {
			acpi_dev = ACPI_COMPANION(dev);
		}
	} else {
		acpi_bus_get_device(handle, &acpi_dev);
	}
	if (!acpi_dev)
		return -EINVAL;

	get_device(&acpi_dev->dev);
	get_device(dev);
	physical_node = kzalloc(sizeof(*physical_node), GFP_KERNEL);
	if (!physical_node) {
		retval = -ENOMEM;
		goto err;
	}

	mutex_lock(&acpi_dev->physical_node_lock);

	/*
	 * Keep the list sorted by node_id so that the IDs of removed nodes can
	 * be recycled easily.
	 */
	physnode_list = &acpi_dev->physical_node_list;
	node_id = 0;
	list_for_each_entry(pn, &acpi_dev->physical_node_list, node) {
		/* Sanity check. */
		if (pn->dev == dev) {
			mutex_unlock(&acpi_dev->physical_node_lock);

			dev_warn(dev, "Already associated with ACPI node\n");
			kfree(physical_node);
<<<<<<< HEAD
			if (ACPI_HANDLE(dev) != handle)
				goto err;

			put_device(dev);
=======
			if (ACPI_COMPANION(dev) != acpi_dev)
				goto err;

			put_device(dev);
			put_device(&acpi_dev->dev);
>>>>>>> d8ec26d7
			return 0;
		}
		if (pn->node_id == node_id) {
			physnode_list = &pn->node;
			node_id++;
		}
	}

	physical_node->node_id = node_id;
	physical_node->dev = dev;
	list_add(&physical_node->node, physnode_list);
	acpi_dev->physical_node_count++;

<<<<<<< HEAD
	if (!ACPI_HANDLE(dev))
		ACPI_HANDLE_SET(dev, acpi_dev->handle);
=======
	if (!ACPI_COMPANION(dev))
		ACPI_COMPANION_SET(dev, acpi_dev);
>>>>>>> d8ec26d7

	acpi_physnode_link_name(physical_node_name, node_id);
	retval = sysfs_create_link(&acpi_dev->dev.kobj, &dev->kobj,
				   physical_node_name);
	if (retval)
		dev_err(&acpi_dev->dev, "Failed to create link %s (%d)\n",
			physical_node_name, retval);

	retval = sysfs_create_link(&dev->kobj, &acpi_dev->dev.kobj,
				   "firmware_node");
	if (retval)
		dev_err(dev, "Failed to create link firmware_node (%d)\n",
			retval);

	mutex_unlock(&acpi_dev->physical_node_lock);

	if (acpi_dev->wakeup.flags.valid)
		device_set_wakeup_capable(dev, true);

	return 0;

 err:
	ACPI_COMPANION_SET(dev, NULL);
	put_device(dev);
	put_device(&acpi_dev->dev);
	return retval;
}
EXPORT_SYMBOL_GPL(acpi_bind_one);

int acpi_unbind_one(struct device *dev)
{
	struct acpi_device *acpi_dev = ACPI_COMPANION(dev);
	struct acpi_device_physical_node *entry;
<<<<<<< HEAD
	struct acpi_device *acpi_dev;
	acpi_status status;
=======
>>>>>>> d8ec26d7

	if (!acpi_dev)
		return 0;

<<<<<<< HEAD
	status = acpi_bus_get_device(ACPI_HANDLE(dev), &acpi_dev);
	if (ACPI_FAILURE(status)) {
		dev_err(dev, "Oops, ACPI handle corrupt in %s()\n", __func__);
		return -EINVAL;
	}

=======
>>>>>>> d8ec26d7
	mutex_lock(&acpi_dev->physical_node_lock);

	list_for_each_entry(entry, &acpi_dev->physical_node_list, node)
		if (entry->dev == dev) {
			char physnode_name[PHYSICAL_NODE_NAME_SIZE];

			list_del(&entry->node);
			acpi_dev->physical_node_count--;

			acpi_physnode_link_name(physnode_name, entry->node_id);
			sysfs_remove_link(&acpi_dev->dev.kobj, physnode_name);
			sysfs_remove_link(&dev->kobj, "firmware_node");
<<<<<<< HEAD
			ACPI_HANDLE_SET(dev, NULL);
			/* acpi_bind_one() increase refcnt by one. */
			put_device(dev);
=======
			ACPI_COMPANION_SET(dev, NULL);
			/* Drop references taken by acpi_bind_one(). */
			put_device(dev);
			put_device(&acpi_dev->dev);
>>>>>>> d8ec26d7
			kfree(entry);
			break;
		}

	mutex_unlock(&acpi_dev->physical_node_lock);
	return 0;
}
EXPORT_SYMBOL_GPL(acpi_unbind_one);

void acpi_preset_companion(struct device *dev, acpi_handle parent, u64 addr)
{
	struct acpi_device *adev;

	if (!acpi_bus_get_device(acpi_get_child(parent, addr), &adev))
		ACPI_COMPANION_SET(dev, adev);
}
EXPORT_SYMBOL_GPL(acpi_preset_companion);

static int acpi_platform_notify(struct device *dev)
{
	struct acpi_bus_type *type = acpi_get_bus_type(dev);
	acpi_handle handle;
	int ret;

	ret = acpi_bind_one(dev, NULL);
	if (ret && type) {
		ret = type->find_device(dev, &handle);
		if (ret) {
			DBG("Unable to get handle for %s\n", dev_name(dev));
			goto out;
		}
		ret = acpi_bind_one(dev, handle);
		if (ret)
			goto out;
	}

	if (type && type->setup)
		type->setup(dev);

 out:
#if ACPI_GLUE_DEBUG
	if (!ret) {
		struct acpi_buffer buffer = { ACPI_ALLOCATE_BUFFER, NULL };

		acpi_get_name(ACPI_HANDLE(dev), ACPI_FULL_PATHNAME, &buffer);
		DBG("Device %s -> %s\n", dev_name(dev), (char *)buffer.pointer);
		kfree(buffer.pointer);
	} else
		DBG("Device %s -> No ACPI support\n", dev_name(dev));
#endif

	return ret;
}

static int acpi_platform_notify_remove(struct device *dev)
{
	struct acpi_bus_type *type;

	type = acpi_get_bus_type(dev);
	if (type && type->cleanup)
		type->cleanup(dev);

	acpi_unbind_one(dev);
	return 0;
}

int __init init_acpi_device_notify(void)
{
	if (platform_notify || platform_notify_remove) {
		printk(KERN_ERR PREFIX "Can't use platform_notify\n");
		return 0;
	}
	platform_notify = acpi_platform_notify;
	platform_notify_remove = acpi_platform_notify_remove;
	return 0;
}<|MERGE_RESOLUTION|>--- conflicted
+++ resolved
@@ -240,18 +240,11 @@
 
 			dev_warn(dev, "Already associated with ACPI node\n");
 			kfree(physical_node);
-<<<<<<< HEAD
-			if (ACPI_HANDLE(dev) != handle)
-				goto err;
-
-			put_device(dev);
-=======
 			if (ACPI_COMPANION(dev) != acpi_dev)
 				goto err;
 
 			put_device(dev);
 			put_device(&acpi_dev->dev);
->>>>>>> d8ec26d7
 			return 0;
 		}
 		if (pn->node_id == node_id) {
@@ -265,13 +258,8 @@
 	list_add(&physical_node->node, physnode_list);
 	acpi_dev->physical_node_count++;
 
-<<<<<<< HEAD
-	if (!ACPI_HANDLE(dev))
-		ACPI_HANDLE_SET(dev, acpi_dev->handle);
-=======
 	if (!ACPI_COMPANION(dev))
 		ACPI_COMPANION_SET(dev, acpi_dev);
->>>>>>> d8ec26d7
 
 	acpi_physnode_link_name(physical_node_name, node_id);
 	retval = sysfs_create_link(&acpi_dev->dev.kobj, &dev->kobj,
@@ -305,24 +293,10 @@
 {
 	struct acpi_device *acpi_dev = ACPI_COMPANION(dev);
 	struct acpi_device_physical_node *entry;
-<<<<<<< HEAD
-	struct acpi_device *acpi_dev;
-	acpi_status status;
-=======
->>>>>>> d8ec26d7
 
 	if (!acpi_dev)
 		return 0;
 
-<<<<<<< HEAD
-	status = acpi_bus_get_device(ACPI_HANDLE(dev), &acpi_dev);
-	if (ACPI_FAILURE(status)) {
-		dev_err(dev, "Oops, ACPI handle corrupt in %s()\n", __func__);
-		return -EINVAL;
-	}
-
-=======
->>>>>>> d8ec26d7
 	mutex_lock(&acpi_dev->physical_node_lock);
 
 	list_for_each_entry(entry, &acpi_dev->physical_node_list, node)
@@ -335,16 +309,10 @@
 			acpi_physnode_link_name(physnode_name, entry->node_id);
 			sysfs_remove_link(&acpi_dev->dev.kobj, physnode_name);
 			sysfs_remove_link(&dev->kobj, "firmware_node");
-<<<<<<< HEAD
-			ACPI_HANDLE_SET(dev, NULL);
-			/* acpi_bind_one() increase refcnt by one. */
-			put_device(dev);
-=======
 			ACPI_COMPANION_SET(dev, NULL);
 			/* Drop references taken by acpi_bind_one(). */
 			put_device(dev);
 			put_device(&acpi_dev->dev);
->>>>>>> d8ec26d7
 			kfree(entry);
 			break;
 		}
