--- conflicted
+++ resolved
@@ -7424,11 +7424,7 @@
 F:	include/linux/isicom.h
 
 MUSB MULTIPOINT HIGH SPEED DUAL-ROLE CONTROLLER
-<<<<<<< HEAD
 M:	Bin Liu <b-liu@ti.com>
-=======
-M:	Felipe Balbi <balbi@kernel.org>
->>>>>>> a86e56cb
 L:	linux-usb@vger.kernel.org
 T:	git git://git.kernel.org/pub/scm/linux/kernel/git/balbi/usb.git
 S:	Maintained
@@ -8006,10 +8002,6 @@
 F:	drivers/staging/media/omap4iss/
 
 OMAP USB SUPPORT
-<<<<<<< HEAD
-=======
-M:	Felipe Balbi <balbi@kernel.org>
->>>>>>> a86e56cb
 L:	linux-usb@vger.kernel.org
 L:	linux-omap@vger.kernel.org
 S:	Orphan
