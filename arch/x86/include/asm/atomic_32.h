#ifndef _ASM_X86_ATOMIC_32_H
#define _ASM_X86_ATOMIC_32_H

#include <linux/compiler.h>
#include <linux/types.h>
#include <asm/processor.h>
#include <asm/cmpxchg.h>

/*
 * Atomic operations that C can't guarantee us.  Useful for
 * resource counting etc..
 */

#define ATOMIC_INIT(i)	{ (i) }

/**
 * atomic_read - read atomic variable
 * @v: pointer of type atomic_t
 *
 * Atomically reads the value of @v.
 */
static inline int atomic_read(const atomic_t *v)
{
	return v->counter;
}

/**
 * atomic_set - set atomic variable
 * @v: pointer of type atomic_t
 * @i: required value
 *
 * Atomically sets the value of @v to @i.
 */
static inline void atomic_set(atomic_t *v, int i)
{
	v->counter = i;
}

/**
 * atomic_add - add integer to atomic variable
 * @i: integer value to add
 * @v: pointer of type atomic_t
 *
 * Atomically adds @i to @v.
 */
static inline void atomic_add(int i, atomic_t *v)
{
	asm volatile(LOCK_PREFIX "addl %1,%0"
		     : "+m" (v->counter)
		     : "ir" (i));
}

/**
 * atomic_sub - subtract integer from atomic variable
 * @i: integer value to subtract
 * @v: pointer of type atomic_t
 *
 * Atomically subtracts @i from @v.
 */
static inline void atomic_sub(int i, atomic_t *v)
{
	asm volatile(LOCK_PREFIX "subl %1,%0"
		     : "+m" (v->counter)
		     : "ir" (i));
}

/**
 * atomic_sub_and_test - subtract value from variable and test result
 * @i: integer value to subtract
 * @v: pointer of type atomic_t
 *
 * Atomically subtracts @i from @v and returns
 * true if the result is zero, or false for all
 * other cases.
 */
static inline int atomic_sub_and_test(int i, atomic_t *v)
{
	unsigned char c;

	asm volatile(LOCK_PREFIX "subl %2,%0; sete %1"
		     : "+m" (v->counter), "=qm" (c)
		     : "ir" (i) : "memory");
	return c;
}

/**
 * atomic_inc - increment atomic variable
 * @v: pointer of type atomic_t
 *
 * Atomically increments @v by 1.
 */
static inline void atomic_inc(atomic_t *v)
{
	asm volatile(LOCK_PREFIX "incl %0"
		     : "+m" (v->counter));
}

/**
 * atomic_dec - decrement atomic variable
 * @v: pointer of type atomic_t
 *
 * Atomically decrements @v by 1.
 */
static inline void atomic_dec(atomic_t *v)
{
	asm volatile(LOCK_PREFIX "decl %0"
		     : "+m" (v->counter));
}

/**
 * atomic_dec_and_test - decrement and test
 * @v: pointer of type atomic_t
 *
 * Atomically decrements @v by 1 and
 * returns true if the result is 0, or false for all other
 * cases.
 */
static inline int atomic_dec_and_test(atomic_t *v)
{
	unsigned char c;

	asm volatile(LOCK_PREFIX "decl %0; sete %1"
		     : "+m" (v->counter), "=qm" (c)
		     : : "memory");
	return c != 0;
}

/**
 * atomic_inc_and_test - increment and test
 * @v: pointer of type atomic_t
 *
 * Atomically increments @v by 1
 * and returns true if the result is zero, or false for all
 * other cases.
 */
static inline int atomic_inc_and_test(atomic_t *v)
{
	unsigned char c;

	asm volatile(LOCK_PREFIX "incl %0; sete %1"
		     : "+m" (v->counter), "=qm" (c)
		     : : "memory");
	return c != 0;
}

/**
 * atomic_add_negative - add and test if negative
 * @v: pointer of type atomic_t
 * @i: integer value to add
 *
 * Atomically adds @i to @v and returns true
 * if the result is negative, or false when
 * result is greater than or equal to zero.
 */
static inline int atomic_add_negative(int i, atomic_t *v)
{
	unsigned char c;

	asm volatile(LOCK_PREFIX "addl %2,%0; sets %1"
		     : "+m" (v->counter), "=qm" (c)
		     : "ir" (i) : "memory");
	return c;
}

/**
 * atomic_add_return - add integer and return
 * @v: pointer of type atomic_t
 * @i: integer value to add
 *
 * Atomically adds @i to @v and returns @i + @v
 */
static inline int atomic_add_return(int i, atomic_t *v)
{
	int __i;
#ifdef CONFIG_M386
	unsigned long flags;
	if (unlikely(boot_cpu_data.x86 <= 3))
		goto no_xadd;
#endif
	/* Modern 486+ processor */
	__i = i;
	asm volatile(LOCK_PREFIX "xaddl %0, %1"
		     : "+r" (i), "+m" (v->counter)
		     : : "memory");
	return i + __i;

#ifdef CONFIG_M386
no_xadd: /* Legacy 386 processor */
	local_irq_save(flags);
	__i = atomic_read(v);
	atomic_set(v, i + __i);
	local_irq_restore(flags);
	return i + __i;
#endif
}

/**
 * atomic_sub_return - subtract integer and return
 * @v: pointer of type atomic_t
 * @i: integer value to subtract
 *
 * Atomically subtracts @i from @v and returns @v - @i
 */
static inline int atomic_sub_return(int i, atomic_t *v)
{
	return atomic_add_return(-i, v);
}

static inline int atomic_cmpxchg(atomic_t *v, int old, int new)
{
	return cmpxchg(&v->counter, old, new);
}

static inline int atomic_xchg(atomic_t *v, int new)
{
	return xchg(&v->counter, new);
}

/**
 * atomic_add_unless - add unless the number is already a given value
 * @v: pointer of type atomic_t
 * @a: the amount to add to v...
 * @u: ...unless v is equal to u.
 *
 * Atomically adds @a to @v, so long as @v was not already @u.
 * Returns non-zero if @v was not @u, and zero otherwise.
 */
static inline int atomic_add_unless(atomic_t *v, int a, int u)
{
	int c, old;
	c = atomic_read(v);
	for (;;) {
		if (unlikely(c == (u)))
			break;
		old = atomic_cmpxchg((v), c, c + (a));
		if (likely(old == c))
			break;
		c = old;
	}
	return c != (u);
}

#define atomic_inc_not_zero(v) atomic_add_unless((v), 1, 0)

#define atomic_inc_return(v)  (atomic_add_return(1, v))
#define atomic_dec_return(v)  (atomic_sub_return(1, v))

/* These are x86-specific, used by some header files */
#define atomic_clear_mask(mask, addr)				\
	asm volatile(LOCK_PREFIX "andl %0,%1"			\
		     : : "r" (~(mask)), "m" (*(addr)) : "memory")

#define atomic_set_mask(mask, addr)				\
	asm volatile(LOCK_PREFIX "orl %0,%1"				\
		     : : "r" (mask), "m" (*(addr)) : "memory")

/* Atomic operations are already serializing on x86 */
#define smp_mb__before_atomic_dec()	barrier()
#define smp_mb__after_atomic_dec()	barrier()
#define smp_mb__before_atomic_inc()	barrier()
#define smp_mb__after_atomic_inc()	barrier()

/* An 64bit atomic type */

typedef struct {
<<<<<<< HEAD
	unsigned long long counter;
=======
	u64 __aligned(8) counter;
>>>>>>> 80ffb3cc
} atomic64_t;

#define ATOMIC64_INIT(val)	{ (val) }

<<<<<<< HEAD
/**
 * atomic64_read - read atomic64 variable
 * @ptr: pointer of type atomic64_t
 *
 * Atomically reads the value of @v.
 * Doesn't imply a read memory barrier.
 */
#define __atomic64_read(ptr)		((ptr)->counter)

static inline unsigned long long
cmpxchg8b(unsigned long long *ptr, unsigned long long old, unsigned long long new)
{
	asm volatile(

		LOCK_PREFIX "cmpxchg8b (%[ptr])\n"

		     :		"=A" (old)

		     : [ptr]	"D" (ptr),
				"A" (old),
				"b" (ll_low(new)),
				"c" (ll_high(new))

		     : "memory");

	return old;
}

static inline unsigned long long
atomic64_cmpxchg(atomic64_t *ptr, unsigned long long old_val,
		 unsigned long long new_val)
{
	return cmpxchg8b(&ptr->counter, old_val, new_val);
}
=======
extern u64 atomic64_cmpxchg(atomic64_t *ptr, u64 old_val, u64 new_val);
>>>>>>> 80ffb3cc

/**
 * atomic64_xchg - xchg atomic64 variable
 * @ptr:      pointer to type atomic64_t
 * @new_val:  value to assign
 *
 * Atomically xchgs the value of @ptr to @new_val and returns
 * the old value.
 */
<<<<<<< HEAD

static inline unsigned long long
atomic64_xchg(atomic64_t *ptr, unsigned long long new_val)
{
	unsigned long long old_val;

	do {
		old_val = atomic_read(ptr);
	} while (atomic64_cmpxchg(ptr, old_val, new_val) != old_val);

	return old_val;
}
=======
extern u64 atomic64_xchg(atomic64_t *ptr, u64 new_val);
>>>>>>> 80ffb3cc

/**
 * atomic64_set - set atomic64 variable
 * @ptr:      pointer to type atomic64_t
 * @new_val:  value to assign
 *
 * Atomically sets the value of @ptr to @new_val.
 */
<<<<<<< HEAD
static inline void atomic64_set(atomic64_t *ptr, unsigned long long new_val)
{
	atomic64_xchg(ptr, new_val);
}
=======
extern void atomic64_set(atomic64_t *ptr, u64 new_val);
>>>>>>> 80ffb3cc

/**
 * atomic64_read - read atomic64 variable
 * @ptr:      pointer to type atomic64_t
 *
 * Atomically reads the value of @ptr and returns it.
 */
<<<<<<< HEAD
static inline unsigned long long atomic64_read(atomic64_t *ptr)
{
	unsigned long long curr_val;

	do {
		curr_val = __atomic64_read(ptr);
	} while (atomic64_cmpxchg(ptr, curr_val, curr_val) != curr_val);

	return curr_val;
}

=======
static inline u64 atomic64_read(atomic64_t *ptr)
{
	u64 res;

	/*
	 * Note, we inline this atomic64_t primitive because
	 * it only clobbers EAX/EDX and leaves the others
	 * untouched. We also (somewhat subtly) rely on the
	 * fact that cmpxchg8b returns the current 64-bit value
	 * of the memory location we are touching:
	 */
	asm volatile(
		"mov %%ebx, %%eax\n\t"
		"mov %%ecx, %%edx\n\t"
		LOCK_PREFIX "cmpxchg8b %1\n"
			: "=&A" (res)
			: "m" (*ptr)
		);

	return res;
}

extern u64 atomic64_read(atomic64_t *ptr);

>>>>>>> 80ffb3cc
/**
 * atomic64_add_return - add and return
 * @delta: integer value to add
 * @ptr:   pointer to type atomic64_t
 *
 * Atomically adds @delta to @ptr and returns @delta + *@ptr
 */
<<<<<<< HEAD
static inline unsigned long long
atomic64_add_return(unsigned long long delta, atomic64_t *ptr)
{
	unsigned long long old_val, new_val;

	do {
		old_val = atomic_read(ptr);
		new_val = old_val + delta;

	} while (atomic64_cmpxchg(ptr, old_val, new_val) != old_val);

	return new_val;
}

static inline long atomic64_sub_return(unsigned long long delta, atomic64_t *ptr)
{
	return atomic64_add_return(-delta, ptr);
}

static inline long atomic64_inc_return(atomic64_t *ptr)
{
	return atomic64_add_return(1, ptr);
}

static inline long atomic64_dec_return(atomic64_t *ptr)
{
	return atomic64_sub_return(1, ptr);
}
=======
extern u64 atomic64_add_return(u64 delta, atomic64_t *ptr);

/*
 * Other variants with different arithmetic operators:
 */
extern u64 atomic64_sub_return(u64 delta, atomic64_t *ptr);
extern u64 atomic64_inc_return(atomic64_t *ptr);
extern u64 atomic64_dec_return(atomic64_t *ptr);
>>>>>>> 80ffb3cc

/**
 * atomic64_add - add integer to atomic64 variable
 * @delta: integer value to add
 * @ptr:   pointer to type atomic64_t
 *
 * Atomically adds @delta to @ptr.
 */
<<<<<<< HEAD
static inline void atomic64_add(unsigned long long delta, atomic64_t *ptr)
{
	atomic64_add_return(delta, ptr);
}
=======
extern void atomic64_add(u64 delta, atomic64_t *ptr);
>>>>>>> 80ffb3cc

/**
 * atomic64_sub - subtract the atomic64 variable
 * @delta: integer value to subtract
 * @ptr:   pointer to type atomic64_t
 *
 * Atomically subtracts @delta from @ptr.
 */
<<<<<<< HEAD
static inline void atomic64_sub(unsigned long long delta, atomic64_t *ptr)
{
	atomic64_add(-delta, ptr);
}
=======
extern void atomic64_sub(u64 delta, atomic64_t *ptr);
>>>>>>> 80ffb3cc

/**
 * atomic64_sub_and_test - subtract value from variable and test result
 * @delta: integer value to subtract
 * @ptr:   pointer to type atomic64_t
 *
 * Atomically subtracts @delta from @ptr and returns
 * true if the result is zero, or false for all
 * other cases.
 */
<<<<<<< HEAD
static inline int
atomic64_sub_and_test(unsigned long long delta, atomic64_t *ptr)
{
	unsigned long long old_val = atomic64_sub_return(delta, ptr);

	return old_val == 0;
}
=======
extern int atomic64_sub_and_test(u64 delta, atomic64_t *ptr);
>>>>>>> 80ffb3cc

/**
 * atomic64_inc - increment atomic64 variable
 * @ptr: pointer to type atomic64_t
 *
 * Atomically increments @ptr by 1.
 */
<<<<<<< HEAD
static inline void atomic64_inc(atomic64_t *ptr)
{
	atomic64_add(1, ptr);
}
=======
extern void atomic64_inc(atomic64_t *ptr);
>>>>>>> 80ffb3cc

/**
 * atomic64_dec - decrement atomic64 variable
 * @ptr: pointer to type atomic64_t
 *
 * Atomically decrements @ptr by 1.
 */
<<<<<<< HEAD
static inline void atomic64_dec(atomic64_t *ptr)
{
	atomic64_sub(1, ptr);
}
=======
extern void atomic64_dec(atomic64_t *ptr);
>>>>>>> 80ffb3cc

/**
 * atomic64_dec_and_test - decrement and test
 * @ptr: pointer to type atomic64_t
 *
 * Atomically decrements @ptr by 1 and
 * returns true if the result is 0, or false for all other
 * cases.
 */
<<<<<<< HEAD
static inline int atomic64_dec_and_test(atomic64_t *ptr)
{
	return atomic64_sub_and_test(1, ptr);
}
=======
extern int atomic64_dec_and_test(atomic64_t *ptr);
>>>>>>> 80ffb3cc

/**
 * atomic64_inc_and_test - increment and test
 * @ptr: pointer to type atomic64_t
 *
 * Atomically increments @ptr by 1
 * and returns true if the result is zero, or false for all
 * other cases.
 */
<<<<<<< HEAD
static inline int atomic64_inc_and_test(atomic64_t *ptr)
{
	return atomic64_sub_and_test(-1, ptr);
}
=======
extern int atomic64_inc_and_test(atomic64_t *ptr);
>>>>>>> 80ffb3cc

/**
 * atomic64_add_negative - add and test if negative
 * @delta: integer value to add
 * @ptr:   pointer to type atomic64_t
 *
 * Atomically adds @delta to @ptr and returns true
 * if the result is negative, or false when
 * result is greater than or equal to zero.
 */
<<<<<<< HEAD
static inline int
atomic64_add_negative(unsigned long long delta, atomic64_t *ptr)
{
	long long old_val = atomic64_add_return(delta, ptr);

	return old_val < 0;
}
=======
extern int atomic64_add_negative(u64 delta, atomic64_t *ptr);
>>>>>>> 80ffb3cc

#include <asm-generic/atomic-long.h>
#endif /* _ASM_X86_ATOMIC_32_H */<|MERGE_RESOLUTION|>--- conflicted
+++ resolved
@@ -263,53 +263,12 @@
 /* An 64bit atomic type */
 
 typedef struct {
-<<<<<<< HEAD
-	unsigned long long counter;
-=======
 	u64 __aligned(8) counter;
->>>>>>> 80ffb3cc
 } atomic64_t;
 
 #define ATOMIC64_INIT(val)	{ (val) }
 
-<<<<<<< HEAD
-/**
- * atomic64_read - read atomic64 variable
- * @ptr: pointer of type atomic64_t
- *
- * Atomically reads the value of @v.
- * Doesn't imply a read memory barrier.
- */
-#define __atomic64_read(ptr)		((ptr)->counter)
-
-static inline unsigned long long
-cmpxchg8b(unsigned long long *ptr, unsigned long long old, unsigned long long new)
-{
-	asm volatile(
-
-		LOCK_PREFIX "cmpxchg8b (%[ptr])\n"
-
-		     :		"=A" (old)
-
-		     : [ptr]	"D" (ptr),
-				"A" (old),
-				"b" (ll_low(new)),
-				"c" (ll_high(new))
-
-		     : "memory");
-
-	return old;
-}
-
-static inline unsigned long long
-atomic64_cmpxchg(atomic64_t *ptr, unsigned long long old_val,
-		 unsigned long long new_val)
-{
-	return cmpxchg8b(&ptr->counter, old_val, new_val);
-}
-=======
 extern u64 atomic64_cmpxchg(atomic64_t *ptr, u64 old_val, u64 new_val);
->>>>>>> 80ffb3cc
 
 /**
  * atomic64_xchg - xchg atomic64 variable
@@ -319,22 +278,7 @@
  * Atomically xchgs the value of @ptr to @new_val and returns
  * the old value.
  */
-<<<<<<< HEAD
-
-static inline unsigned long long
-atomic64_xchg(atomic64_t *ptr, unsigned long long new_val)
-{
-	unsigned long long old_val;
-
-	do {
-		old_val = atomic_read(ptr);
-	} while (atomic64_cmpxchg(ptr, old_val, new_val) != old_val);
-
-	return old_val;
-}
-=======
 extern u64 atomic64_xchg(atomic64_t *ptr, u64 new_val);
->>>>>>> 80ffb3cc
 
 /**
  * atomic64_set - set atomic64 variable
@@ -343,14 +287,7 @@
  *
  * Atomically sets the value of @ptr to @new_val.
  */
-<<<<<<< HEAD
-static inline void atomic64_set(atomic64_t *ptr, unsigned long long new_val)
-{
-	atomic64_xchg(ptr, new_val);
-}
-=======
 extern void atomic64_set(atomic64_t *ptr, u64 new_val);
->>>>>>> 80ffb3cc
 
 /**
  * atomic64_read - read atomic64 variable
@@ -358,19 +295,6 @@
  *
  * Atomically reads the value of @ptr and returns it.
  */
-<<<<<<< HEAD
-static inline unsigned long long atomic64_read(atomic64_t *ptr)
-{
-	unsigned long long curr_val;
-
-	do {
-		curr_val = __atomic64_read(ptr);
-	} while (atomic64_cmpxchg(ptr, curr_val, curr_val) != curr_val);
-
-	return curr_val;
-}
-
-=======
 static inline u64 atomic64_read(atomic64_t *ptr)
 {
 	u64 res;
@@ -395,7 +319,6 @@
 
 extern u64 atomic64_read(atomic64_t *ptr);
 
->>>>>>> 80ffb3cc
 /**
  * atomic64_add_return - add and return
  * @delta: integer value to add
@@ -403,36 +326,6 @@
  *
  * Atomically adds @delta to @ptr and returns @delta + *@ptr
  */
-<<<<<<< HEAD
-static inline unsigned long long
-atomic64_add_return(unsigned long long delta, atomic64_t *ptr)
-{
-	unsigned long long old_val, new_val;
-
-	do {
-		old_val = atomic_read(ptr);
-		new_val = old_val + delta;
-
-	} while (atomic64_cmpxchg(ptr, old_val, new_val) != old_val);
-
-	return new_val;
-}
-
-static inline long atomic64_sub_return(unsigned long long delta, atomic64_t *ptr)
-{
-	return atomic64_add_return(-delta, ptr);
-}
-
-static inline long atomic64_inc_return(atomic64_t *ptr)
-{
-	return atomic64_add_return(1, ptr);
-}
-
-static inline long atomic64_dec_return(atomic64_t *ptr)
-{
-	return atomic64_sub_return(1, ptr);
-}
-=======
 extern u64 atomic64_add_return(u64 delta, atomic64_t *ptr);
 
 /*
@@ -441,7 +334,6 @@
 extern u64 atomic64_sub_return(u64 delta, atomic64_t *ptr);
 extern u64 atomic64_inc_return(atomic64_t *ptr);
 extern u64 atomic64_dec_return(atomic64_t *ptr);
->>>>>>> 80ffb3cc
 
 /**
  * atomic64_add - add integer to atomic64 variable
@@ -450,14 +342,7 @@
  *
  * Atomically adds @delta to @ptr.
  */
-<<<<<<< HEAD
-static inline void atomic64_add(unsigned long long delta, atomic64_t *ptr)
-{
-	atomic64_add_return(delta, ptr);
-}
-=======
 extern void atomic64_add(u64 delta, atomic64_t *ptr);
->>>>>>> 80ffb3cc
 
 /**
  * atomic64_sub - subtract the atomic64 variable
@@ -466,14 +351,7 @@
  *
  * Atomically subtracts @delta from @ptr.
  */
-<<<<<<< HEAD
-static inline void atomic64_sub(unsigned long long delta, atomic64_t *ptr)
-{
-	atomic64_add(-delta, ptr);
-}
-=======
 extern void atomic64_sub(u64 delta, atomic64_t *ptr);
->>>>>>> 80ffb3cc
 
 /**
  * atomic64_sub_and_test - subtract value from variable and test result
@@ -484,17 +362,7 @@
  * true if the result is zero, or false for all
  * other cases.
  */
-<<<<<<< HEAD
-static inline int
-atomic64_sub_and_test(unsigned long long delta, atomic64_t *ptr)
-{
-	unsigned long long old_val = atomic64_sub_return(delta, ptr);
-
-	return old_val == 0;
-}
-=======
 extern int atomic64_sub_and_test(u64 delta, atomic64_t *ptr);
->>>>>>> 80ffb3cc
 
 /**
  * atomic64_inc - increment atomic64 variable
@@ -502,14 +370,7 @@
  *
  * Atomically increments @ptr by 1.
  */
-<<<<<<< HEAD
-static inline void atomic64_inc(atomic64_t *ptr)
-{
-	atomic64_add(1, ptr);
-}
-=======
 extern void atomic64_inc(atomic64_t *ptr);
->>>>>>> 80ffb3cc
 
 /**
  * atomic64_dec - decrement atomic64 variable
@@ -517,14 +378,7 @@
  *
  * Atomically decrements @ptr by 1.
  */
-<<<<<<< HEAD
-static inline void atomic64_dec(atomic64_t *ptr)
-{
-	atomic64_sub(1, ptr);
-}
-=======
 extern void atomic64_dec(atomic64_t *ptr);
->>>>>>> 80ffb3cc
 
 /**
  * atomic64_dec_and_test - decrement and test
@@ -534,14 +388,7 @@
  * returns true if the result is 0, or false for all other
  * cases.
  */
-<<<<<<< HEAD
-static inline int atomic64_dec_and_test(atomic64_t *ptr)
-{
-	return atomic64_sub_and_test(1, ptr);
-}
-=======
 extern int atomic64_dec_and_test(atomic64_t *ptr);
->>>>>>> 80ffb3cc
 
 /**
  * atomic64_inc_and_test - increment and test
@@ -551,14 +398,7 @@
  * and returns true if the result is zero, or false for all
  * other cases.
  */
-<<<<<<< HEAD
-static inline int atomic64_inc_and_test(atomic64_t *ptr)
-{
-	return atomic64_sub_and_test(-1, ptr);
-}
-=======
 extern int atomic64_inc_and_test(atomic64_t *ptr);
->>>>>>> 80ffb3cc
 
 /**
  * atomic64_add_negative - add and test if negative
@@ -569,17 +409,7 @@
  * if the result is negative, or false when
  * result is greater than or equal to zero.
  */
-<<<<<<< HEAD
-static inline int
-atomic64_add_negative(unsigned long long delta, atomic64_t *ptr)
-{
-	long long old_val = atomic64_add_return(delta, ptr);
-
-	return old_val < 0;
-}
-=======
 extern int atomic64_add_negative(u64 delta, atomic64_t *ptr);
->>>>>>> 80ffb3cc
 
 #include <asm-generic/atomic-long.h>
 #endif /* _ASM_X86_ATOMIC_32_H */