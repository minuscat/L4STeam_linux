--- conflicted
+++ resolved
@@ -382,35 +382,11 @@
 #ifdef CONFIG_SPARSEMEM_VMEMMAP
 	pr_cont("    vmemmap : 0x%16lx - 0x%16lx   (%6ld GB maximum)\n"
 		"              0x%16lx - 0x%16lx   (%6ld MB actual)\n",
-		MLG((unsigned long)vmemmap,
-		    (unsigned long)vmemmap + VMEMMAP_SIZE),
+		MLG(VMEMMAP_START,
+		    VMEMMAP_START + VMEMMAP_SIZE),
 		MLM((unsigned long)phys_to_page(memblock_start_of_DRAM()),
 		    (unsigned long)virt_to_page(high_memory)));
 #endif
-<<<<<<< HEAD
-		  "    fixed   : 0x%16lx - 0x%16lx   (%6ld KB)\n"
-		  "    PCI I/O : 0x%16lx - 0x%16lx   (%6ld MB)\n"
-		  "    memory  : 0x%16lx - 0x%16lx   (%6ld MB)\n",
-#ifdef CONFIG_KASAN
-		  MLG(KASAN_SHADOW_START, KASAN_SHADOW_END),
-#endif
-		  MLM(MODULES_VADDR, MODULES_END),
-		  MLG(VMALLOC_START, VMALLOC_END),
-		  MLK_ROUNDUP(_text, __start_rodata),
-		  MLK_ROUNDUP(__start_rodata, _etext),
-		  MLK_ROUNDUP(__init_begin, __init_end),
-		  MLK_ROUNDUP(_sdata, _edata),
-#ifdef CONFIG_SPARSEMEM_VMEMMAP
-		  MLG(VMEMMAP_START,
-		      VMEMMAP_START + VMEMMAP_SIZE),
-		  MLM((unsigned long)phys_to_page(memblock_start_of_DRAM()),
-		      (unsigned long)virt_to_page(high_memory)),
-#endif
-		  MLK(FIXADDR_START, FIXADDR_TOP),
-		  MLM(PCI_IO_START, PCI_IO_END),
-		  MLM(__phys_to_virt(memblock_start_of_DRAM()),
-		      (unsigned long)high_memory));
-=======
 	pr_cont("    fixed   : 0x%16lx - 0x%16lx   (%6ld KB)\n",
 		MLK(FIXADDR_START, FIXADDR_TOP));
 	pr_cont("    PCI I/O : 0x%16lx - 0x%16lx   (%6ld MB)\n",
@@ -418,7 +394,6 @@
 	pr_cont("    memory  : 0x%16lx - 0x%16lx   (%6ld MB)\n",
 		MLM(__phys_to_virt(memblock_start_of_DRAM()),
 		    (unsigned long)high_memory));
->>>>>>> 691b1e2e
 
 #undef MLK
 #undef MLM
