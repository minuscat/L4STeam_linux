--- conflicted
+++ resolved
@@ -314,14 +314,9 @@
 		if (inet_sctp_diag_fill(sk, assoc, skb, r,
 					sk_user_ns(NETLINK_CB(cb->skb).sk),
 					NETLINK_CB(cb->skb).portid,
-<<<<<<< HEAD
 					cb->nlh->nlmsg_seq, 0, cb->nlh,
 					commp->net_admin) < 0) {
-			err = 2;
-=======
-					cb->nlh->nlmsg_seq, 0, cb->nlh) < 0) {
 			err = 1;
->>>>>>> c8d2bc9b
 			goto release;
 		}
 next:
